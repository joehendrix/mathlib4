/-
Copyright (c) 2017 Johannes Hölzl. All rights reserved.
Released under Apache 2.0 license as described in the file LICENSE.
Authors: Johannes Hölzl
-/
import Mathlib.Topology.Instances.NNReal
import Mathlib.Topology.Algebra.Order.MonotoneContinuity
import Mathlib.Topology.Algebra.InfiniteSum.Real
import Mathlib.Topology.Algebra.Order.LiminfLimsup
import Mathlib.Topology.Algebra.Order.T5
import Mathlib.Topology.MetricSpace.Lipschitz
import Mathlib.Topology.Metrizable.Basic

#align_import topology.instances.ennreal from "leanprover-community/mathlib"@"ec4b2eeb50364487f80421c0b4c41328a611f30d"

/-!
# Topology on extended non-negative reals
-/

noncomputable section

open Set Filter Metric Function
open scoped Classical Topology ENNReal NNReal BigOperators Filter

variable {α : Type*} {β : Type*} {γ : Type*}

namespace ENNReal

variable {a b c d : ℝ≥0∞} {r p q : ℝ≥0} {x y z : ℝ≥0∞} {ε ε₁ ε₂ : ℝ≥0∞} {s : Set ℝ≥0∞}

section TopologicalSpace

open TopologicalSpace

/-- Topology on `ℝ≥0∞`.

Note: this is different from the `EMetricSpace` topology. The `EMetricSpace` topology has
`IsOpen {⊤}`, while this topology doesn't have singleton elements. -/
instance : TopologicalSpace ℝ≥0∞ := Preorder.topology ℝ≥0∞

instance : OrderTopology ℝ≥0∞ := ⟨rfl⟩

-- short-circuit type class inference
instance : T2Space ℝ≥0∞ := inferInstance
instance : T5Space ℝ≥0∞ := inferInstance
instance : T4Space ℝ≥0∞ := inferInstance

instance : SecondCountableTopology ℝ≥0∞ :=
  orderIsoUnitIntervalBirational.toHomeomorph.embedding.secondCountableTopology

instance : MetrizableSpace ENNReal :=
  orderIsoUnitIntervalBirational.toHomeomorph.embedding.metrizableSpace

theorem embedding_coe : Embedding ((↑) : ℝ≥0 → ℝ≥0∞) :=
  coe_strictMono.embedding_of_ordConnected <| by rw [range_coe']; exact ordConnected_Iio
#align ennreal.embedding_coe ENNReal.embedding_coe

theorem isOpen_ne_top : IsOpen { a : ℝ≥0∞ | a ≠ ⊤ } := isOpen_ne
#align ennreal.is_open_ne_top ENNReal.isOpen_ne_top

theorem isOpen_Ico_zero : IsOpen (Ico 0 b) := by
  rw [ENNReal.Ico_eq_Iio]
  exact isOpen_Iio
#align ennreal.is_open_Ico_zero ENNReal.isOpen_Ico_zero

theorem openEmbedding_coe : OpenEmbedding ((↑) : ℝ≥0 → ℝ≥0∞) :=
  ⟨embedding_coe, by rw [range_coe']; exact isOpen_Iio⟩
#align ennreal.open_embedding_coe ENNReal.openEmbedding_coe

theorem coe_range_mem_nhds : range ((↑) : ℝ≥0 → ℝ≥0∞) ∈ 𝓝 (r : ℝ≥0∞) :=
  IsOpen.mem_nhds openEmbedding_coe.open_range <| mem_range_self _
#align ennreal.coe_range_mem_nhds ENNReal.coe_range_mem_nhds

@[norm_cast]
theorem tendsto_coe {f : Filter α} {m : α → ℝ≥0} {a : ℝ≥0} :
    Tendsto (fun a => (m a : ℝ≥0∞)) f (𝓝 ↑a) ↔ Tendsto m f (𝓝 a) :=
  embedding_coe.tendsto_nhds_iff.symm
#align ennreal.tendsto_coe ENNReal.tendsto_coe

theorem continuous_coe : Continuous ((↑) : ℝ≥0 → ℝ≥0∞) :=
  embedding_coe.continuous
#align ennreal.continuous_coe ENNReal.continuous_coe

theorem continuous_coe_iff {α} [TopologicalSpace α] {f : α → ℝ≥0} :
    (Continuous fun a => (f a : ℝ≥0∞)) ↔ Continuous f :=
  embedding_coe.continuous_iff.symm
#align ennreal.continuous_coe_iff ENNReal.continuous_coe_iff

theorem nhds_coe {r : ℝ≥0} : 𝓝 (r : ℝ≥0∞) = (𝓝 r).map (↑) :=
  (openEmbedding_coe.map_nhds_eq r).symm
#align ennreal.nhds_coe ENNReal.nhds_coe

theorem tendsto_nhds_coe_iff {α : Type*} {l : Filter α} {x : ℝ≥0} {f : ℝ≥0∞ → α} :
    Tendsto f (𝓝 ↑x) l ↔ Tendsto (f ∘ (↑) : ℝ≥0 → α) (𝓝 x) l := by
  rw [nhds_coe, tendsto_map'_iff]
#align ennreal.tendsto_nhds_coe_iff ENNReal.tendsto_nhds_coe_iff

theorem continuousAt_coe_iff {α : Type*} [TopologicalSpace α] {x : ℝ≥0} {f : ℝ≥0∞ → α} :
    ContinuousAt f ↑x ↔ ContinuousAt (f ∘ (↑) : ℝ≥0 → α) x :=
  tendsto_nhds_coe_iff
#align ennreal.continuous_at_coe_iff ENNReal.continuousAt_coe_iff

theorem nhds_coe_coe {r p : ℝ≥0} :
    𝓝 ((r : ℝ≥0∞), (p : ℝ≥0∞)) = (𝓝 (r, p)).map fun p : ℝ≥0 × ℝ≥0 => (↑p.1, ↑p.2) :=
  ((openEmbedding_coe.prod openEmbedding_coe).map_nhds_eq (r, p)).symm
#align ennreal.nhds_coe_coe ENNReal.nhds_coe_coe

theorem continuous_ofReal : Continuous ENNReal.ofReal :=
  (continuous_coe_iff.2 continuous_id).comp continuous_real_toNNReal
#align ennreal.continuous_of_real ENNReal.continuous_ofReal

theorem tendsto_ofReal {f : Filter α} {m : α → ℝ} {a : ℝ} (h : Tendsto m f (𝓝 a)) :
    Tendsto (fun a => ENNReal.ofReal (m a)) f (𝓝 (ENNReal.ofReal a)) :=
  (continuous_ofReal.tendsto a).comp h
#align ennreal.tendsto_of_real ENNReal.tendsto_ofReal

theorem tendsto_toNNReal {a : ℝ≥0∞} (ha : a ≠ ⊤) :
    Tendsto ENNReal.toNNReal (𝓝 a) (𝓝 a.toNNReal) := by
  lift a to ℝ≥0 using ha
  rw [nhds_coe, tendsto_map'_iff]
  exact tendsto_id
#align ennreal.tendsto_to_nnreal ENNReal.tendsto_toNNReal

theorem eventuallyEq_of_toReal_eventuallyEq {l : Filter α} {f g : α → ℝ≥0∞}
    (hfi : ∀ᶠ x in l, f x ≠ ∞) (hgi : ∀ᶠ x in l, g x ≠ ∞)
    (hfg : (fun x => (f x).toReal) =ᶠ[l] fun x => (g x).toReal) : f =ᶠ[l] g := by
  filter_upwards [hfi, hgi, hfg] with _ hfx hgx _
  rwa [← ENNReal.toReal_eq_toReal hfx hgx]
#align ennreal.eventually_eq_of_to_real_eventually_eq ENNReal.eventuallyEq_of_toReal_eventuallyEq

theorem continuousOn_toNNReal : ContinuousOn ENNReal.toNNReal { a | a ≠ ∞ } := fun _a ha =>
  ContinuousAt.continuousWithinAt (tendsto_toNNReal ha)
#align ennreal.continuous_on_to_nnreal ENNReal.continuousOn_toNNReal

theorem tendsto_toReal {a : ℝ≥0∞} (ha : a ≠ ⊤) : Tendsto ENNReal.toReal (𝓝 a) (𝓝 a.toReal) :=
  NNReal.tendsto_coe.2 <| tendsto_toNNReal ha
#align ennreal.tendsto_to_real ENNReal.tendsto_toReal

lemma continuousOn_toReal : ContinuousOn ENNReal.toReal { a | a ≠ ∞ } :=
  NNReal.continuous_coe.comp_continuousOn continuousOn_toNNReal

/-- The set of finite `ℝ≥0∞` numbers is homeomorphic to `ℝ≥0`. -/
def neTopHomeomorphNNReal : { a | a ≠ ∞ } ≃ₜ ℝ≥0 where
  toEquiv := neTopEquivNNReal
  continuous_toFun := continuousOn_iff_continuous_restrict.1 continuousOn_toNNReal
  continuous_invFun := continuous_coe.subtype_mk _
#align ennreal.ne_top_homeomorph_nnreal ENNReal.neTopHomeomorphNNReal

/-- The set of finite `ℝ≥0∞` numbers is homeomorphic to `ℝ≥0`. -/
def ltTopHomeomorphNNReal : { a | a < ∞ } ≃ₜ ℝ≥0 := by
  refine' (Homeomorph.setCongr _).trans neTopHomeomorphNNReal
  simp only [mem_setOf_eq, lt_top_iff_ne_top]
#align ennreal.lt_top_homeomorph_nnreal ENNReal.ltTopHomeomorphNNReal

theorem nhds_top : 𝓝 ∞ = ⨅ (a) (_ : a ≠ ∞), 𝓟 (Ioi a) :=
  nhds_top_order.trans <| by simp [lt_top_iff_ne_top, Ioi]
#align ennreal.nhds_top ENNReal.nhds_top

theorem nhds_top' : 𝓝 ∞ = ⨅ r : ℝ≥0, 𝓟 (Ioi ↑r) :=
  nhds_top.trans <| iInf_ne_top _
#align ennreal.nhds_top' ENNReal.nhds_top'

theorem nhds_top_basis : (𝓝 ∞).HasBasis (fun a => a < ∞) fun a => Ioi a :=
  _root_.nhds_top_basis
#align ennreal.nhds_top_basis ENNReal.nhds_top_basis

theorem tendsto_nhds_top_iff_nnreal {m : α → ℝ≥0∞} {f : Filter α} :
    Tendsto m f (𝓝 ⊤) ↔ ∀ x : ℝ≥0, ∀ᶠ a in f, ↑x < m a := by
  simp only [nhds_top', tendsto_iInf, tendsto_principal, mem_Ioi]
#align ennreal.tendsto_nhds_top_iff_nnreal ENNReal.tendsto_nhds_top_iff_nnreal

theorem tendsto_nhds_top_iff_nat {m : α → ℝ≥0∞} {f : Filter α} :
    Tendsto m f (𝓝 ⊤) ↔ ∀ n : ℕ, ∀ᶠ a in f, ↑n < m a :=
  tendsto_nhds_top_iff_nnreal.trans
    ⟨fun h n => by simpa only [ENNReal.coe_nat] using h n, fun h x =>
      let ⟨n, hn⟩ := exists_nat_gt x
      (h n).mono fun y => lt_trans <| by rwa [← ENNReal.coe_nat, coe_lt_coe]⟩
#align ennreal.tendsto_nhds_top_iff_nat ENNReal.tendsto_nhds_top_iff_nat

theorem tendsto_nhds_top {m : α → ℝ≥0∞} {f : Filter α} (h : ∀ n : ℕ, ∀ᶠ a in f, ↑n < m a) :
    Tendsto m f (𝓝 ⊤) :=
  tendsto_nhds_top_iff_nat.2 h
#align ennreal.tendsto_nhds_top ENNReal.tendsto_nhds_top

theorem tendsto_nat_nhds_top : Tendsto (fun n : ℕ => ↑n) atTop (𝓝 ∞) :=
  tendsto_nhds_top fun n =>
    mem_atTop_sets.2 ⟨n + 1, fun _m hm => mem_setOf.2 <| Nat.cast_lt.2 <| Nat.lt_of_succ_le hm⟩
#align ennreal.tendsto_nat_nhds_top ENNReal.tendsto_nat_nhds_top

@[simp, norm_cast]
theorem tendsto_coe_nhds_top {f : α → ℝ≥0} {l : Filter α} :
    Tendsto (fun x => (f x : ℝ≥0∞)) l (𝓝 ∞) ↔ Tendsto f l atTop := by
  rw [tendsto_nhds_top_iff_nnreal, atTop_basis_Ioi.tendsto_right_iff]; simp
#align ennreal.tendsto_coe_nhds_top ENNReal.tendsto_coe_nhds_top

theorem tendsto_ofReal_atTop : Tendsto ENNReal.ofReal atTop (𝓝 ∞) :=
  tendsto_coe_nhds_top.2 tendsto_real_toNNReal_atTop
#align ennreal.tendsto_of_real_at_top ENNReal.tendsto_ofReal_atTop

theorem nhds_zero : 𝓝 (0 : ℝ≥0∞) = ⨅ (a) (_ : a ≠ 0), 𝓟 (Iio a) :=
  nhds_bot_order.trans <| by simp [pos_iff_ne_zero, Iio]
#align ennreal.nhds_zero ENNReal.nhds_zero

theorem nhds_zero_basis : (𝓝 (0 : ℝ≥0∞)).HasBasis (fun a : ℝ≥0∞ => 0 < a) fun a => Iio a :=
  nhds_bot_basis
#align ennreal.nhds_zero_basis ENNReal.nhds_zero_basis

theorem nhds_zero_basis_Iic : (𝓝 (0 : ℝ≥0∞)).HasBasis (fun a : ℝ≥0∞ => 0 < a) Iic :=
  nhds_bot_basis_Iic
#align ennreal.nhds_zero_basis_Iic ENNReal.nhds_zero_basis_Iic

-- porting note: todo: add a TC for `≠ ∞`?
@[instance]
theorem nhdsWithin_Ioi_coe_neBot {r : ℝ≥0} : (𝓝[>] (r : ℝ≥0∞)).NeBot :=
  nhdsWithin_Ioi_self_neBot' ⟨⊤, ENNReal.coe_lt_top⟩
#align ennreal.nhds_within_Ioi_coe_ne_bot ENNReal.nhdsWithin_Ioi_coe_neBot

@[instance]
theorem nhdsWithin_Ioi_zero_neBot : (𝓝[>] (0 : ℝ≥0∞)).NeBot :=
  nhdsWithin_Ioi_coe_neBot
#align ennreal.nhds_within_Ioi_zero_ne_bot ENNReal.nhdsWithin_Ioi_zero_neBot

@[instance]
theorem nhdsWithin_Ioi_one_neBot : (𝓝[>] (1 : ℝ≥0∞)).NeBot := nhdsWithin_Ioi_coe_neBot

@[instance]
theorem nhdsWithin_Ioi_nat_neBot (n : ℕ) : (𝓝[>] (n : ℝ≥0∞)).NeBot := nhdsWithin_Ioi_coe_neBot

@[instance]
theorem nhdsWithin_Ioi_ofNat_nebot (n : ℕ) [n.AtLeastTwo] :
    (𝓝[>] (OfNat.ofNat n : ℝ≥0∞)).NeBot := nhdsWithin_Ioi_coe_neBot

@[instance]
theorem nhdsWithin_Iio_neBot [NeZero x] : (𝓝[<] x).NeBot :=
  nhdsWithin_Iio_self_neBot' ⟨0, NeZero.pos x⟩

/-- Closed intervals `Set.Icc (x - ε) (x + ε)`, `ε ≠ 0`, form a basis of neighborhoods of an
extended nonnegative real number `x ≠ ∞`. We use `Set.Icc` instead of `Set.Ioo` because this way the
statement works for `x = 0`.
-/
theorem hasBasis_nhds_of_ne_top' (xt : x ≠ ∞) :
    (𝓝 x).HasBasis (· ≠ 0) (fun ε => Icc (x - ε) (x + ε)) := by
  rcases (zero_le x).eq_or_gt with rfl | x0
  · simp_rw [zero_tsub, zero_add, ← bot_eq_zero, Icc_bot, ← bot_lt_iff_ne_bot]
    exact nhds_bot_basis_Iic
  · refine (nhds_basis_Ioo' ⟨_, x0⟩ ⟨_, xt.lt_top⟩).to_hasBasis ?_ fun ε ε0 => ?_
    · rintro ⟨a, b⟩ ⟨ha, hb⟩
      rcases exists_between (tsub_pos_of_lt ha) with ⟨ε, ε0, hε⟩
      rcases lt_iff_exists_add_pos_lt.1 hb with ⟨δ, δ0, hδ⟩
      refine ⟨min ε δ, (lt_min ε0 (coe_pos.2 δ0)).ne', Icc_subset_Ioo ?_ ?_⟩
      · exact lt_tsub_comm.2 ((min_le_left _ _).trans_lt hε)
      · exact (add_le_add_left (min_le_right _ _) _).trans_lt hδ
    · exact ⟨(x - ε, x + ε), ⟨ENNReal.sub_lt_self xt x0.ne' ε0,
        lt_add_right xt ε0⟩, Ioo_subset_Icc_self⟩

theorem hasBasis_nhds_of_ne_top (xt : x ≠ ∞) :
    (𝓝 x).HasBasis (0 < ·) (fun ε => Icc (x - ε) (x + ε)) := by
  simpa only [pos_iff_ne_zero] using hasBasis_nhds_of_ne_top' xt

theorem Icc_mem_nhds (xt : x ≠ ∞) (ε0 : ε ≠ 0) : Icc (x - ε) (x + ε) ∈ 𝓝 x :=
  (hasBasis_nhds_of_ne_top' xt).mem_of_mem ε0
#align ennreal.Icc_mem_nhds ENNReal.Icc_mem_nhds

theorem nhds_of_ne_top (xt : x ≠ ⊤) : 𝓝 x = ⨅ ε > 0, 𝓟 (Icc (x - ε) (x + ε)) :=
  (hasBasis_nhds_of_ne_top xt).eq_biInf
#align ennreal.nhds_of_ne_top ENNReal.nhds_of_ne_top

theorem biInf_le_nhds : ∀ x : ℝ≥0∞, ⨅ ε > 0, 𝓟 (Icc (x - ε) (x + ε)) ≤ 𝓝 x
  | ⊤ => iInf₂_le_of_le 1 one_pos <| by
    simpa only [← coe_one, top_sub_coe, top_add, Icc_self, principal_singleton] using pure_le_nhds _
  | (x : ℝ≥0) => (nhds_of_ne_top coe_ne_top).ge

-- porting note: new lemma
protected theorem tendsto_nhds_of_Icc {f : Filter α} {u : α → ℝ≥0∞} {a : ℝ≥0∞}
    (h : ∀ ε > 0, ∀ᶠ x in f, u x ∈ Icc (a - ε) (a + ε)) : Tendsto u f (𝓝 a) := by
  refine Tendsto.mono_right ?_ (biInf_le_nhds _)
  simpa only [tendsto_iInf, tendsto_principal]

/-- Characterization of neighborhoods for `ℝ≥0∞` numbers. See also `tendsto_order`
for a version with strict inequalities. -/
protected theorem tendsto_nhds {f : Filter α} {u : α → ℝ≥0∞} {a : ℝ≥0∞} (ha : a ≠ ⊤) :
    Tendsto u f (𝓝 a) ↔ ∀ ε > 0, ∀ᶠ x in f, u x ∈ Icc (a - ε) (a + ε) := by
  simp only [nhds_of_ne_top ha, tendsto_iInf, tendsto_principal]
#align ennreal.tendsto_nhds ENNReal.tendsto_nhds

protected theorem tendsto_nhds_zero {f : Filter α} {u : α → ℝ≥0∞} :
    Tendsto u f (𝓝 0) ↔ ∀ ε > 0, ∀ᶠ x in f, u x ≤ ε :=
  nhds_zero_basis_Iic.tendsto_right_iff
#align ennreal.tendsto_nhds_zero ENNReal.tendsto_nhds_zero

protected theorem tendsto_atTop [Nonempty β] [SemilatticeSup β] {f : β → ℝ≥0∞} {a : ℝ≥0∞}
    (ha : a ≠ ⊤) : Tendsto f atTop (𝓝 a) ↔ ∀ ε > 0, ∃ N, ∀ n ≥ N, f n ∈ Icc (a - ε) (a + ε) :=
  .trans (atTop_basis.tendsto_iff (hasBasis_nhds_of_ne_top ha)) (by simp only [true_and]; rfl)
#align ennreal.tendsto_at_top ENNReal.tendsto_atTop

instance : ContinuousAdd ℝ≥0∞ := by
  refine' ⟨continuous_iff_continuousAt.2 _⟩
  rintro ⟨_ | a, b⟩
  · exact tendsto_nhds_top_mono' continuousAt_fst fun p => le_add_right le_rfl
  rcases b with (_ | b)
  · exact tendsto_nhds_top_mono' continuousAt_snd fun p => le_add_left le_rfl
  simp only [ContinuousAt, some_eq_coe, nhds_coe_coe, ← coe_add, tendsto_map'_iff, (· ∘ ·),
    tendsto_coe, tendsto_add]

protected theorem tendsto_atTop_zero [Nonempty β] [SemilatticeSup β] {f : β → ℝ≥0∞} :
    Tendsto f atTop (𝓝 0) ↔ ∀ ε > 0, ∃ N, ∀ n ≥ N, f n ≤ ε :=
  .trans (atTop_basis.tendsto_iff nhds_zero_basis_Iic) (by simp only [true_and]; rfl)
#align ennreal.tendsto_at_top_zero ENNReal.tendsto_atTop_zero

theorem tendsto_sub : ∀ {a b : ℝ≥0∞}, (a ≠ ∞ ∨ b ≠ ∞) →
    Tendsto (fun p : ℝ≥0∞ × ℝ≥0∞ => p.1 - p.2) (𝓝 (a, b)) (𝓝 (a - b))
  | ⊤, ⊤, h => by simp only [ne_eq, not_true_eq_false, or_self] at h
  | ⊤, (b : ℝ≥0), _ => by
    rw [top_sub_coe, tendsto_nhds_top_iff_nnreal]
    refine fun x => ((lt_mem_nhds <| @coe_lt_top (b + 1 + x)).prod_nhds
      (ge_mem_nhds <| coe_lt_coe.2 <| lt_add_one b)).mono fun y hy => ?_
    rw [lt_tsub_iff_left]
    calc y.2 + x ≤ ↑(b + 1) + x := add_le_add_right hy.2 _
    _ < y.1 := hy.1
  | (a : ℝ≥0), ⊤, _ => by
    rw [sub_top]
    refine (tendsto_pure.2 ?_).mono_right (pure_le_nhds _)
    exact ((gt_mem_nhds <| coe_lt_coe.2 <| lt_add_one a).prod_nhds
      (lt_mem_nhds <| @coe_lt_top (a + 1))).mono fun x hx =>
        tsub_eq_zero_iff_le.2 (hx.1.trans hx.2).le
  | (a : ℝ≥0), (b : ℝ≥0), _ => by
    simp only [nhds_coe_coe, tendsto_map'_iff, ← ENNReal.coe_sub, (· ∘ ·), tendsto_coe]
    exact continuous_sub.tendsto (a, b)
#align ennreal.tendsto_sub ENNReal.tendsto_sub

protected theorem Tendsto.sub {f : Filter α} {ma : α → ℝ≥0∞} {mb : α → ℝ≥0∞} {a b : ℝ≥0∞}
    (hma : Tendsto ma f (𝓝 a)) (hmb : Tendsto mb f (𝓝 b)) (h : a ≠ ∞ ∨ b ≠ ∞) :
    Tendsto (fun a => ma a - mb a) f (𝓝 (a - b)) :=
  show Tendsto ((fun p : ℝ≥0∞ × ℝ≥0∞ => p.1 - p.2) ∘ fun a => (ma a, mb a)) f (𝓝 (a - b)) from
    Tendsto.comp (ENNReal.tendsto_sub h) (hma.prod_mk_nhds hmb)
#align ennreal.tendsto.sub ENNReal.Tendsto.sub

protected theorem tendsto_mul (ha : a ≠ 0 ∨ b ≠ ⊤) (hb : b ≠ 0 ∨ a ≠ ⊤) :
    Tendsto (fun p : ℝ≥0∞ × ℝ≥0∞ => p.1 * p.2) (𝓝 (a, b)) (𝓝 (a * b)) := by
  have ht : ∀ b : ℝ≥0∞, b ≠ 0 →
      Tendsto (fun p : ℝ≥0∞ × ℝ≥0∞ => p.1 * p.2) (𝓝 ((⊤ : ℝ≥0∞), b)) (𝓝 ⊤) := fun b hb => by
    refine' tendsto_nhds_top_iff_nnreal.2 fun n => _
    rcases lt_iff_exists_nnreal_btwn.1 (pos_iff_ne_zero.2 hb) with ⟨ε, hε, hεb⟩
    have : ∀ᶠ c : ℝ≥0∞ × ℝ≥0∞ in 𝓝 (∞, b), ↑n / ↑ε < c.1 ∧ ↑ε < c.2 :=
      (lt_mem_nhds <| div_lt_top coe_ne_top hε.ne').prod_nhds (lt_mem_nhds hεb)
    refine' this.mono fun c hc => _
    exact (ENNReal.div_mul_cancel hε.ne' coe_ne_top).symm.trans_lt (mul_lt_mul hc.1 hc.2)
  induction a using recTopCoe with
  | top => simp only [ne_eq, or_false, not_true_eq_false] at hb; simp [ht b hb, top_mul hb]
  | coe a =>
    induction b using recTopCoe with
    | top =>
      simp only [ne_eq, or_false, not_true_eq_false] at ha
<<<<<<< HEAD
      simpa [Function.comp_def, mul_comm, mul_top ha]
        using (ht a ha).comp (continuous_swap.tendsto (ofNNReal a, ⊤))
=======
      simpa [(· ∘ ·), mul_comm, mul_top ha]
        using (ht a ha).comp (continuous_swap.tendsto (some a, ⊤))
>>>>>>> 34b66223
    | coe b =>
      simp only [nhds_coe_coe, ← coe_mul, tendsto_coe, tendsto_map'_iff, (· ∘ ·), tendsto_mul]
#align ennreal.tendsto_mul ENNReal.tendsto_mul

protected theorem Tendsto.mul {f : Filter α} {ma : α → ℝ≥0∞} {mb : α → ℝ≥0∞} {a b : ℝ≥0∞}
    (hma : Tendsto ma f (𝓝 a)) (ha : a ≠ 0 ∨ b ≠ ⊤) (hmb : Tendsto mb f (𝓝 b))
    (hb : b ≠ 0 ∨ a ≠ ⊤) : Tendsto (fun a => ma a * mb a) f (𝓝 (a * b)) :=
  show Tendsto ((fun p : ℝ≥0∞ × ℝ≥0∞ => p.1 * p.2) ∘ fun a => (ma a, mb a)) f (𝓝 (a * b)) from
    Tendsto.comp (ENNReal.tendsto_mul ha hb) (hma.prod_mk_nhds hmb)
#align ennreal.tendsto.mul ENNReal.Tendsto.mul

theorem _root_.ContinuousOn.ennreal_mul [TopologicalSpace α] {f g : α → ℝ≥0∞} {s : Set α}
    (hf : ContinuousOn f s) (hg : ContinuousOn g s) (h₁ : ∀ x ∈ s, f x ≠ 0 ∨ g x ≠ ∞)
    (h₂ : ∀ x ∈ s, g x ≠ 0 ∨ f x ≠ ∞) : ContinuousOn (fun x => f x * g x) s := fun x hx =>
  ENNReal.Tendsto.mul (hf x hx) (h₁ x hx) (hg x hx) (h₂ x hx)
#align continuous_on.ennreal_mul ContinuousOn.ennreal_mul

theorem _root_.Continuous.ennreal_mul [TopologicalSpace α] {f g : α → ℝ≥0∞} (hf : Continuous f)
    (hg : Continuous g) (h₁ : ∀ x, f x ≠ 0 ∨ g x ≠ ∞) (h₂ : ∀ x, g x ≠ 0 ∨ f x ≠ ∞) :
    Continuous fun x => f x * g x :=
  continuous_iff_continuousAt.2 fun x =>
    ENNReal.Tendsto.mul hf.continuousAt (h₁ x) hg.continuousAt (h₂ x)
#align continuous.ennreal_mul Continuous.ennreal_mul

protected theorem Tendsto.const_mul {f : Filter α} {m : α → ℝ≥0∞} {a b : ℝ≥0∞}
    (hm : Tendsto m f (𝓝 b)) (hb : b ≠ 0 ∨ a ≠ ⊤) : Tendsto (fun b => a * m b) f (𝓝 (a * b)) :=
  by_cases (fun (this : a = 0) => by simp [this, tendsto_const_nhds]) fun ha : a ≠ 0 =>
    ENNReal.Tendsto.mul tendsto_const_nhds (Or.inl ha) hm hb
#align ennreal.tendsto.const_mul ENNReal.Tendsto.const_mul

protected theorem Tendsto.mul_const {f : Filter α} {m : α → ℝ≥0∞} {a b : ℝ≥0∞}
    (hm : Tendsto m f (𝓝 a)) (ha : a ≠ 0 ∨ b ≠ ⊤) : Tendsto (fun x => m x * b) f (𝓝 (a * b)) := by
  simpa only [mul_comm] using ENNReal.Tendsto.const_mul hm ha
#align ennreal.tendsto.mul_const ENNReal.Tendsto.mul_const

theorem tendsto_finset_prod_of_ne_top {ι : Type*} {f : ι → α → ℝ≥0∞} {x : Filter α} {a : ι → ℝ≥0∞}
    (s : Finset ι) (h : ∀ i ∈ s, Tendsto (f i) x (𝓝 (a i))) (h' : ∀ i ∈ s, a i ≠ ∞) :
    Tendsto (fun b => ∏ c in s, f c b) x (𝓝 (∏ c in s, a c)) := by
  induction' s using Finset.induction with a s has IH
  · simp [tendsto_const_nhds]
  simp only [Finset.prod_insert has]
  apply Tendsto.mul (h _ (Finset.mem_insert_self _ _))
  · right
    exact (prod_lt_top fun i hi => h' _ (Finset.mem_insert_of_mem hi)).ne
  · exact IH (fun i hi => h _ (Finset.mem_insert_of_mem hi)) fun i hi =>
      h' _ (Finset.mem_insert_of_mem hi)
  · exact Or.inr (h' _ (Finset.mem_insert_self _ _))
#align ennreal.tendsto_finset_prod_of_ne_top ENNReal.tendsto_finset_prod_of_ne_top

protected theorem continuousAt_const_mul {a b : ℝ≥0∞} (h : a ≠ ⊤ ∨ b ≠ 0) :
    ContinuousAt ((· * ·) a) b :=
  Tendsto.const_mul tendsto_id h.symm
#align ennreal.continuous_at_const_mul ENNReal.continuousAt_const_mul

protected theorem continuousAt_mul_const {a b : ℝ≥0∞} (h : a ≠ ⊤ ∨ b ≠ 0) :
    ContinuousAt (fun x => x * a) b :=
  Tendsto.mul_const tendsto_id h.symm
#align ennreal.continuous_at_mul_const ENNReal.continuousAt_mul_const

protected theorem continuous_const_mul {a : ℝ≥0∞} (ha : a ≠ ⊤) : Continuous ((· * ·) a) :=
  continuous_iff_continuousAt.2 fun _ => ENNReal.continuousAt_const_mul (Or.inl ha)
#align ennreal.continuous_const_mul ENNReal.continuous_const_mul

protected theorem continuous_mul_const {a : ℝ≥0∞} (ha : a ≠ ⊤) : Continuous fun x => x * a :=
  continuous_iff_continuousAt.2 fun _ => ENNReal.continuousAt_mul_const (Or.inl ha)
#align ennreal.continuous_mul_const ENNReal.continuous_mul_const

protected theorem continuous_div_const (c : ℝ≥0∞) (c_ne_zero : c ≠ 0) :
    Continuous fun x : ℝ≥0∞ => x / c := by
  simp_rw [div_eq_mul_inv, continuous_iff_continuousAt]
  intro x
  exact ENNReal.continuousAt_mul_const (Or.intro_left _ (inv_ne_top.mpr c_ne_zero))
#align ennreal.continuous_div_const ENNReal.continuous_div_const

@[continuity]
theorem continuous_pow (n : ℕ) : Continuous fun a : ℝ≥0∞ => a ^ n := by
  induction' n with n IH
  · simp [continuous_const]
  simp_rw [Nat.succ_eq_add_one, pow_add, pow_one, continuous_iff_continuousAt]
  intro x
  refine' ENNReal.Tendsto.mul (IH.tendsto _) _ tendsto_id _ <;> by_cases H : x = 0
  · simp only [H, zero_ne_top, Ne.def, or_true_iff, not_false_iff]
  · exact Or.inl fun h => H (pow_eq_zero h)
  · simp only [H, pow_eq_top_iff, zero_ne_top, false_or_iff, eq_self_iff_true, not_true, Ne.def,
      not_false_iff, false_and_iff]
  · simp only [H, true_or_iff, Ne.def, not_false_iff]
#align ennreal.continuous_pow ENNReal.continuous_pow

theorem continuousOn_sub :
    ContinuousOn (fun p : ℝ≥0∞ × ℝ≥0∞ => p.fst - p.snd) { p : ℝ≥0∞ × ℝ≥0∞ | p ≠ ⟨∞, ∞⟩ } := by
  rw [ContinuousOn]
  rintro ⟨x, y⟩ hp
  simp only [Ne.def, Set.mem_setOf_eq, Prod.mk.inj_iff] at hp
  refine' tendsto_nhdsWithin_of_tendsto_nhds (tendsto_sub (not_and_or.mp hp))
#align ennreal.continuous_on_sub ENNReal.continuousOn_sub

theorem continuous_sub_left {a : ℝ≥0∞} (a_ne_top : a ≠ ⊤) : Continuous (a - ·) := by
  change Continuous (Function.uncurry Sub.sub ∘ (a, ·))
  refine continuousOn_sub.comp_continuous (Continuous.Prod.mk a) fun x => ?_
  simp only [a_ne_top, Ne.def, mem_setOf_eq, Prod.mk.inj_iff, false_and_iff, not_false_iff]
#align ennreal.continuous_sub_left ENNReal.continuous_sub_left

theorem continuous_nnreal_sub {a : ℝ≥0} : Continuous fun x : ℝ≥0∞ => (a : ℝ≥0∞) - x :=
  continuous_sub_left coe_ne_top
#align ennreal.continuous_nnreal_sub ENNReal.continuous_nnreal_sub

theorem continuousOn_sub_left (a : ℝ≥0∞) : ContinuousOn (a - ·) { x : ℝ≥0∞ | x ≠ ∞ } := by
  rw [show (fun x => a - x) = (fun p : ℝ≥0∞ × ℝ≥0∞ => p.fst - p.snd) ∘ fun x => ⟨a, x⟩ by rfl]
  apply ContinuousOn.comp continuousOn_sub (Continuous.continuousOn (Continuous.Prod.mk a))
  rintro _ h (_ | _)
  exact h none_eq_top
#align ennreal.continuous_on_sub_left ENNReal.continuousOn_sub_left

theorem continuous_sub_right (a : ℝ≥0∞) : Continuous fun x : ℝ≥0∞ => x - a := by
  by_cases a_infty : a = ∞
  · simp [a_infty, continuous_const]
  · rw [show (fun x => x - a) = (fun p : ℝ≥0∞ × ℝ≥0∞ => p.fst - p.snd) ∘ fun x => ⟨x, a⟩ by rfl]
    apply ContinuousOn.comp_continuous continuousOn_sub (continuous_id'.prod_mk continuous_const)
    intro x
    simp only [a_infty, Ne.def, mem_setOf_eq, Prod.mk.inj_iff, and_false_iff, not_false_iff]
#align ennreal.continuous_sub_right ENNReal.continuous_sub_right

protected theorem Tendsto.pow {f : Filter α} {m : α → ℝ≥0∞} {a : ℝ≥0∞} {n : ℕ}
    (hm : Tendsto m f (𝓝 a)) : Tendsto (fun x => m x ^ n) f (𝓝 (a ^ n)) :=
  ((continuous_pow n).tendsto a).comp hm
#align ennreal.tendsto.pow ENNReal.Tendsto.pow

theorem le_of_forall_lt_one_mul_le {x y : ℝ≥0∞} (h : ∀ a < 1, a * x ≤ y) : x ≤ y := by
  have : Tendsto (· * x) (𝓝[<] 1) (𝓝 (1 * x)) :=
    (ENNReal.continuousAt_mul_const (Or.inr one_ne_zero)).mono_left inf_le_left
  rw [one_mul] at this
  exact le_of_tendsto this (eventually_nhdsWithin_iff.2 <| eventually_of_forall h)
#align ennreal.le_of_forall_lt_one_mul_le ENNReal.le_of_forall_lt_one_mul_le

theorem iInf_mul_left' {ι} {f : ι → ℝ≥0∞} {a : ℝ≥0∞} (h : a = ⊤ → ⨅ i, f i = 0 → ∃ i, f i = 0)
    (h0 : a = 0 → Nonempty ι) : ⨅ i, a * f i = a * ⨅ i, f i := by
  by_cases H : a = ⊤ ∧ ⨅ i, f i = 0
  · rcases h H.1 H.2 with ⟨i, hi⟩
    rw [H.2, mul_zero, ← bot_eq_zero, iInf_eq_bot]
    exact fun b hb => ⟨i, by rwa [hi, mul_zero, ← bot_eq_zero]⟩
  · rw [not_and_or] at H
    cases isEmpty_or_nonempty ι
    · rw [iInf_of_empty, iInf_of_empty, mul_top]
      exact mt h0 (not_nonempty_iff.2 ‹_›)
    · exact (ENNReal.mul_left_mono.map_iInf_of_continuousAt'
        (ENNReal.continuousAt_const_mul H)).symm
#align ennreal.infi_mul_left' ENNReal.iInf_mul_left'

theorem iInf_mul_left {ι} [Nonempty ι] {f : ι → ℝ≥0∞} {a : ℝ≥0∞}
    (h : a = ⊤ → ⨅ i, f i = 0 → ∃ i, f i = 0) : ⨅ i, a * f i = a * ⨅ i, f i :=
  iInf_mul_left' h fun _ => ‹Nonempty ι›
#align ennreal.infi_mul_left ENNReal.iInf_mul_left

theorem iInf_mul_right' {ι} {f : ι → ℝ≥0∞} {a : ℝ≥0∞} (h : a = ⊤ → ⨅ i, f i = 0 → ∃ i, f i = 0)
    (h0 : a = 0 → Nonempty ι) : ⨅ i, f i * a = (⨅ i, f i) * a := by
  simpa only [mul_comm a] using iInf_mul_left' h h0
#align ennreal.infi_mul_right' ENNReal.iInf_mul_right'

theorem iInf_mul_right {ι} [Nonempty ι] {f : ι → ℝ≥0∞} {a : ℝ≥0∞}
    (h : a = ⊤ → ⨅ i, f i = 0 → ∃ i, f i = 0) : ⨅ i, f i * a = (⨅ i, f i) * a :=
  iInf_mul_right' h fun _ => ‹Nonempty ι›
#align ennreal.infi_mul_right ENNReal.iInf_mul_right

theorem inv_map_iInf {ι : Sort*} {x : ι → ℝ≥0∞} : (iInf x)⁻¹ = ⨆ i, (x i)⁻¹ :=
  OrderIso.invENNReal.map_iInf x
#align ennreal.inv_map_infi ENNReal.inv_map_iInf

theorem inv_map_iSup {ι : Sort*} {x : ι → ℝ≥0∞} : (iSup x)⁻¹ = ⨅ i, (x i)⁻¹ :=
  OrderIso.invENNReal.map_iSup x
#align ennreal.inv_map_supr ENNReal.inv_map_iSup

theorem inv_limsup {ι : Sort _} {x : ι → ℝ≥0∞} {l : Filter ι} :
    (limsup x l)⁻¹ = liminf (fun i => (x i)⁻¹) l :=
  OrderIso.invENNReal.limsup_apply
#align ennreal.inv_limsup ENNReal.inv_limsup

theorem inv_liminf {ι : Sort _} {x : ι → ℝ≥0∞} {l : Filter ι} :
    (liminf x l)⁻¹ = limsup (fun i => (x i)⁻¹) l :=
  OrderIso.invENNReal.liminf_apply
#align ennreal.inv_liminf ENNReal.inv_liminf

instance : ContinuousInv ℝ≥0∞ := ⟨OrderIso.invENNReal.continuous⟩

@[simp] -- porting note: todo: generalize to `[InvolutiveInv _] [ContinuousInv _]`
protected theorem tendsto_inv_iff {f : Filter α} {m : α → ℝ≥0∞} {a : ℝ≥0∞} :
    Tendsto (fun x => (m x)⁻¹) f (𝓝 a⁻¹) ↔ Tendsto m f (𝓝 a) :=
  ⟨fun h => by simpa only [inv_inv] using Tendsto.inv h, Tendsto.inv⟩
#align ennreal.tendsto_inv_iff ENNReal.tendsto_inv_iff

protected theorem Tendsto.div {f : Filter α} {ma : α → ℝ≥0∞} {mb : α → ℝ≥0∞} {a b : ℝ≥0∞}
    (hma : Tendsto ma f (𝓝 a)) (ha : a ≠ 0 ∨ b ≠ 0) (hmb : Tendsto mb f (𝓝 b))
    (hb : b ≠ ⊤ ∨ a ≠ ⊤) : Tendsto (fun a => ma a / mb a) f (𝓝 (a / b)) := by
  apply Tendsto.mul hma _ (ENNReal.tendsto_inv_iff.2 hmb) _ <;> simp [ha, hb]
#align ennreal.tendsto.div ENNReal.Tendsto.div

protected theorem Tendsto.const_div {f : Filter α} {m : α → ℝ≥0∞} {a b : ℝ≥0∞}
    (hm : Tendsto m f (𝓝 b)) (hb : b ≠ ⊤ ∨ a ≠ ⊤) : Tendsto (fun b => a / m b) f (𝓝 (a / b)) := by
  apply Tendsto.const_mul (ENNReal.tendsto_inv_iff.2 hm)
  simp [hb]
#align ennreal.tendsto.const_div ENNReal.Tendsto.const_div

protected theorem Tendsto.div_const {f : Filter α} {m : α → ℝ≥0∞} {a b : ℝ≥0∞}
    (hm : Tendsto m f (𝓝 a)) (ha : a ≠ 0 ∨ b ≠ 0) : Tendsto (fun x => m x / b) f (𝓝 (a / b)) := by
  apply Tendsto.mul_const hm
  simp [ha]
#align ennreal.tendsto.div_const ENNReal.Tendsto.div_const

protected theorem tendsto_inv_nat_nhds_zero : Tendsto (fun n : ℕ => (n : ℝ≥0∞)⁻¹) atTop (𝓝 0) :=
  ENNReal.inv_top ▸ ENNReal.tendsto_inv_iff.2 tendsto_nat_nhds_top
#align ennreal.tendsto_inv_nat_nhds_zero ENNReal.tendsto_inv_nat_nhds_zero

theorem iSup_add {ι : Sort*} {s : ι → ℝ≥0∞} [Nonempty ι] : iSup s + a = ⨆ b, s b + a :=
  Monotone.map_iSup_of_continuousAt' (continuousAt_id.add continuousAt_const) <|
    monotone_id.add monotone_const
#align ennreal.supr_add ENNReal.iSup_add

theorem biSup_add' {ι : Sort*} {p : ι → Prop} (h : ∃ i, p i) {f : ι → ℝ≥0∞} :
    (⨆ (i) (_ : p i), f i) + a = ⨆ (i) (_ : p i), f i + a := by
  haveI : Nonempty { i // p i } := nonempty_subtype.2 h
  simp only [iSup_subtype', iSup_add]
#align ennreal.bsupr_add' ENNReal.biSup_add'

theorem add_biSup' {ι : Sort*} {p : ι → Prop} (h : ∃ i, p i) {f : ι → ℝ≥0∞} :
    (a + ⨆ (i) (_ : p i), f i) = ⨆ (i) (_ : p i), a + f i := by
  simp only [add_comm a, biSup_add' h]
#align ennreal.add_bsupr' ENNReal.add_biSup'

theorem biSup_add {ι} {s : Set ι} (hs : s.Nonempty) {f : ι → ℝ≥0∞} :
    (⨆ i ∈ s, f i) + a = ⨆ i ∈ s, f i + a :=
  biSup_add' hs
#align ennreal.bsupr_add ENNReal.biSup_add

theorem add_biSup {ι} {s : Set ι} (hs : s.Nonempty) {f : ι → ℝ≥0∞} :
    (a + ⨆ i ∈ s, f i) = ⨆ i ∈ s, a + f i :=
  add_biSup' hs
#align ennreal.add_bsupr ENNReal.add_biSup

theorem sSup_add {s : Set ℝ≥0∞} (hs : s.Nonempty) : sSup s + a = ⨆ b ∈ s, b + a := by
  rw [sSup_eq_iSup, biSup_add hs]
#align ennreal.Sup_add ENNReal.sSup_add

theorem add_iSup {ι : Sort*} {s : ι → ℝ≥0∞} [Nonempty ι] : a + iSup s = ⨆ b, a + s b := by
  rw [add_comm, iSup_add]; simp [add_comm]
#align ennreal.add_supr ENNReal.add_iSup

theorem iSup_add_iSup_le {ι ι' : Sort*} [Nonempty ι] [Nonempty ι'] {f : ι → ℝ≥0∞} {g : ι' → ℝ≥0∞}
    {a : ℝ≥0∞} (h : ∀ i j, f i + g j ≤ a) : iSup f + iSup g ≤ a := by
  simp_rw [iSup_add, add_iSup]; exact iSup₂_le h
#align ennreal.supr_add_supr_le ENNReal.iSup_add_iSup_le

theorem biSup_add_biSup_le' {ι ι'} {p : ι → Prop} {q : ι' → Prop} (hp : ∃ i, p i) (hq : ∃ j, q j)
    {f : ι → ℝ≥0∞} {g : ι' → ℝ≥0∞} {a : ℝ≥0∞} (h : ∀ i, p i → ∀ j, q j → f i + g j ≤ a) :
    ((⨆ (i) (_ : p i), f i) + ⨆ (j) (_ : q j), g j) ≤ a := by
  simp_rw [biSup_add' hp, add_biSup' hq]
  exact iSup₂_le fun i hi => iSup₂_le (h i hi)
#align ennreal.bsupr_add_bsupr_le' ENNReal.biSup_add_biSup_le'

theorem biSup_add_biSup_le {ι ι'} {s : Set ι} {t : Set ι'} (hs : s.Nonempty) (ht : t.Nonempty)
    {f : ι → ℝ≥0∞} {g : ι' → ℝ≥0∞} {a : ℝ≥0∞} (h : ∀ i ∈ s, ∀ j ∈ t, f i + g j ≤ a) :
    ((⨆ i ∈ s, f i) + ⨆ j ∈ t, g j) ≤ a :=
  biSup_add_biSup_le' hs ht h
#align ennreal.bsupr_add_bsupr_le ENNReal.biSup_add_biSup_le

theorem iSup_add_iSup {ι : Sort*} {f g : ι → ℝ≥0∞} (h : ∀ i j, ∃ k, f i + g j ≤ f k + g k) :
    iSup f + iSup g = ⨆ a, f a + g a := by
  cases isEmpty_or_nonempty ι
  · simp only [iSup_of_empty, bot_eq_zero, zero_add]
  · refine' le_antisymm _ (iSup_le fun a => add_le_add (le_iSup _ _) (le_iSup _ _))
    refine' iSup_add_iSup_le fun i j => _
    rcases h i j with ⟨k, hk⟩
    exact le_iSup_of_le k hk
#align ennreal.supr_add_supr ENNReal.iSup_add_iSup

theorem iSup_add_iSup_of_monotone {ι : Type*} [SemilatticeSup ι] {f g : ι → ℝ≥0∞} (hf : Monotone f)
    (hg : Monotone g) : iSup f + iSup g = ⨆ a, f a + g a :=
  iSup_add_iSup fun i j => ⟨i ⊔ j, add_le_add (hf <| le_sup_left) (hg <| le_sup_right)⟩
#align ennreal.supr_add_supr_of_monotone ENNReal.iSup_add_iSup_of_monotone

theorem finset_sum_iSup_nat {α} {ι} [SemilatticeSup ι] {s : Finset α} {f : α → ι → ℝ≥0∞}
    (hf : ∀ a, Monotone (f a)) : (∑ a in s, iSup (f a)) = ⨆ n, ∑ a in s, f a n := by
  refine' Finset.induction_on s _ _
  · simp
  · intro a s has ih
    simp only [Finset.sum_insert has]
    rw [ih, iSup_add_iSup_of_monotone (hf a)]
    intro i j h
    exact Finset.sum_le_sum fun a _ => hf a h
#align ennreal.finset_sum_supr_nat ENNReal.finset_sum_iSup_nat

theorem mul_iSup {ι : Sort*} {f : ι → ℝ≥0∞} {a : ℝ≥0∞} : a * iSup f = ⨆ i, a * f i := by
  by_cases hf : ∀ i, f i = 0
  · obtain rfl : f = fun _ => 0
    exact funext hf
    simp only [iSup_zero_eq_zero, mul_zero]
  · refine' (monotone_id.const_mul' _).map_iSup_of_continuousAt _ (mul_zero a)
    refine' ENNReal.Tendsto.const_mul tendsto_id (Or.inl _)
    exact mt iSup_eq_zero.1 hf
#align ennreal.mul_supr ENNReal.mul_iSup

theorem mul_sSup {s : Set ℝ≥0∞} {a : ℝ≥0∞} : a * sSup s = ⨆ i ∈ s, a * i := by
  simp only [sSup_eq_iSup, mul_iSup]
#align ennreal.mul_Sup ENNReal.mul_sSup

theorem iSup_mul {ι : Sort*} {f : ι → ℝ≥0∞} {a : ℝ≥0∞} : iSup f * a = ⨆ i, f i * a := by
  rw [mul_comm, mul_iSup]; congr; funext; rw [mul_comm]
#align ennreal.supr_mul ENNReal.iSup_mul

theorem smul_iSup {ι : Sort*} {R} [SMul R ℝ≥0∞] [IsScalarTower R ℝ≥0∞ ℝ≥0∞] (f : ι → ℝ≥0∞)
    (c : R) : (c • ⨆ i, f i) = ⨆ i, c • f i := by
  -- Porting note: replaced `iSup _` with `iSup f`
  simp only [← smul_one_mul c (f _), ← smul_one_mul c (iSup f), ENNReal.mul_iSup]
#align ennreal.smul_supr ENNReal.smul_iSup

theorem smul_sSup {R} [SMul R ℝ≥0∞] [IsScalarTower R ℝ≥0∞ ℝ≥0∞] (s : Set ℝ≥0∞) (c : R) :
    c • sSup s = ⨆ i ∈ s, c • i := by
  -- Porting note: replaced `_` with `s`
  simp_rw [← smul_one_mul c (sSup s), ENNReal.mul_sSup, smul_one_mul]
#align ennreal.smul_Sup ENNReal.smul_sSup

theorem iSup_div {ι : Sort*} {f : ι → ℝ≥0∞} {a : ℝ≥0∞} : iSup f / a = ⨆ i, f i / a :=
  iSup_mul
#align ennreal.supr_div ENNReal.iSup_div

protected theorem tendsto_coe_sub {b : ℝ≥0∞} :
    Tendsto (fun b : ℝ≥0∞ => ↑r - b) (𝓝 b) (𝓝 (↑r - b)) :=
  continuous_nnreal_sub.tendsto _
#align ennreal.tendsto_coe_sub ENNReal.tendsto_coe_sub

theorem sub_iSup {ι : Sort*} [Nonempty ι] {b : ι → ℝ≥0∞} (hr : a < ⊤) :
    (a - ⨆ i, b i) = ⨅ i, a - b i :=
  antitone_const_tsub.map_iSup_of_continuousAt' (continuous_sub_left hr.ne).continuousAt
#align ennreal.sub_supr ENNReal.sub_iSup

theorem exists_countable_dense_no_zero_top :
    ∃ s : Set ℝ≥0∞, s.Countable ∧ Dense s ∧ 0 ∉ s ∧ ∞ ∉ s := by
  obtain ⟨s, s_count, s_dense, hs⟩ :
    ∃ s : Set ℝ≥0∞, s.Countable ∧ Dense s ∧ (∀ x, IsBot x → x ∉ s) ∧ ∀ x, IsTop x → x ∉ s :=
    exists_countable_dense_no_bot_top ℝ≥0∞
  exact ⟨s, s_count, s_dense, fun h => hs.1 0 (by simp) h, fun h => hs.2 ∞ (by simp) h⟩
#align ennreal.exists_countable_dense_no_zero_top ENNReal.exists_countable_dense_no_zero_top

theorem exists_lt_add_of_lt_add {x y z : ℝ≥0∞} (h : x < y + z) (hy : y ≠ 0) (hz : z ≠ 0) :
    ∃ y' z', y' < y ∧ z' < z ∧ x < y' + z' := by
  have : NeZero y := ⟨hy⟩
  have : NeZero z := ⟨hz⟩
  have A : Tendsto (fun p : ℝ≥0∞ × ℝ≥0∞ => p.1 + p.2) (𝓝[<] y ×ˢ 𝓝[<] z) (𝓝 (y + z)) := by
    apply Tendsto.mono_left _ (Filter.prod_mono nhdsWithin_le_nhds nhdsWithin_le_nhds)
    rw [← nhds_prod_eq]
    exact tendsto_add
  rcases ((A.eventually (lt_mem_nhds h)).and
      (Filter.prod_mem_prod self_mem_nhdsWithin self_mem_nhdsWithin)).exists with
    ⟨⟨y', z'⟩, hx, hy', hz'⟩
  exact ⟨y', z', hy', hz', hx⟩
#align ennreal.exists_lt_add_of_lt_add ENNReal.exists_lt_add_of_lt_add

end TopologicalSpace

section Liminf

theorem exists_frequently_lt_of_liminf_ne_top {ι : Type*} {l : Filter ι} {x : ι → ℝ}
    (hx : liminf (fun n => (Real.nnabs (x n) : ℝ≥0∞)) l ≠ ∞) : ∃ R, ∃ᶠ n in l, x n < R := by
  by_contra h
  simp_rw [not_exists, not_frequently, not_lt] at h
  refine hx (ENNReal.eq_top_of_forall_nnreal_le fun r => le_limsInf_of_le (by isBoundedDefault) ?_)
  simp only [eventually_map, ENNReal.coe_le_coe]
  filter_upwards [h r] with i hi using hi.trans (le_abs_self (x i))
#align ennreal.exists_frequently_lt_of_liminf_ne_top ENNReal.exists_frequently_lt_of_liminf_ne_top

theorem exists_frequently_lt_of_liminf_ne_top' {ι : Type*} {l : Filter ι} {x : ι → ℝ}
    (hx : liminf (fun n => (Real.nnabs (x n) : ℝ≥0∞)) l ≠ ∞) : ∃ R, ∃ᶠ n in l, R < x n := by
  by_contra h
  simp_rw [not_exists, not_frequently, not_lt] at h
  refine hx (ENNReal.eq_top_of_forall_nnreal_le fun r => le_limsInf_of_le (by isBoundedDefault) ?_)
  simp only [eventually_map, ENNReal.coe_le_coe]
  filter_upwards [h (-r)] with i hi using(le_neg.1 hi).trans (neg_le_abs_self _)
#align ennreal.exists_frequently_lt_of_liminf_ne_top' ENNReal.exists_frequently_lt_of_liminf_ne_top'

theorem exists_upcrossings_of_not_bounded_under {ι : Type*} {l : Filter ι} {x : ι → ℝ}
    (hf : liminf (fun i => (Real.nnabs (x i) : ℝ≥0∞)) l ≠ ∞)
    (hbdd : ¬IsBoundedUnder (· ≤ ·) l fun i => |x i|) :
    ∃ a b : ℚ, a < b ∧ (∃ᶠ i in l, x i < a) ∧ ∃ᶠ i in l, ↑b < x i := by
  rw [isBoundedUnder_le_abs, not_and_or] at hbdd
  obtain hbdd | hbdd := hbdd
  · obtain ⟨R, hR⟩ := exists_frequently_lt_of_liminf_ne_top hf
    obtain ⟨q, hq⟩ := exists_rat_gt R
    refine' ⟨q, q + 1, (lt_add_iff_pos_right _).2 zero_lt_one, _, _⟩
    · refine' fun hcon => hR _
      filter_upwards [hcon] with x hx using not_lt.2 (lt_of_lt_of_le hq (not_lt.1 hx)).le
    · simp only [IsBoundedUnder, IsBounded, eventually_map, eventually_atTop, ge_iff_le,
        not_exists, not_forall, not_le, exists_prop] at hbdd
      refine' fun hcon => hbdd ↑(q + 1) _
      filter_upwards [hcon] with x hx using not_lt.1 hx
  · obtain ⟨R, hR⟩ := exists_frequently_lt_of_liminf_ne_top' hf
    obtain ⟨q, hq⟩ := exists_rat_lt R
    refine' ⟨q - 1, q, (sub_lt_self_iff _).2 zero_lt_one, _, _⟩
    · simp only [IsBoundedUnder, IsBounded, eventually_map, eventually_atTop, ge_iff_le,
        not_exists, not_forall, not_le, exists_prop] at hbdd
      refine' fun hcon => hbdd ↑(q - 1) _
      filter_upwards [hcon] with x hx using not_lt.1 hx
    · refine' fun hcon => hR _
      filter_upwards [hcon] with x hx using not_lt.2 ((not_lt.1 hx).trans hq.le)
#align ennreal.exists_upcrossings_of_not_bounded_under ENNReal.exists_upcrossings_of_not_bounded_under

end Liminf

section tsum

variable {f g : α → ℝ≥0∞}

@[norm_cast]
protected theorem hasSum_coe {f : α → ℝ≥0} {r : ℝ≥0} :
    HasSum (fun a => (f a : ℝ≥0∞)) ↑r ↔ HasSum f r := by
  simp only [HasSum, ← coe_finset_sum, tendsto_coe]
#align ennreal.has_sum_coe ENNReal.hasSum_coe

protected theorem tsum_coe_eq {f : α → ℝ≥0} (h : HasSum f r) : (∑' a, (f a : ℝ≥0∞)) = r :=
  (ENNReal.hasSum_coe.2 h).tsum_eq
#align ennreal.tsum_coe_eq ENNReal.tsum_coe_eq

protected theorem coe_tsum {f : α → ℝ≥0} : Summable f → ↑(tsum f) = ∑' a, (f a : ℝ≥0∞)
  | ⟨r, hr⟩ => by rw [hr.tsum_eq, ENNReal.tsum_coe_eq hr]
#align ennreal.coe_tsum ENNReal.coe_tsum

protected theorem hasSum : HasSum f (⨆ s : Finset α, ∑ a in s, f a) :=
  tendsto_atTop_iSup fun _ _ => Finset.sum_le_sum_of_subset
#align ennreal.has_sum ENNReal.hasSum

@[simp]
protected theorem summable : Summable f :=
  ⟨_, ENNReal.hasSum⟩
#align ennreal.summable ENNReal.summable

theorem tsum_coe_ne_top_iff_summable {f : β → ℝ≥0} : (∑' b, (f b : ℝ≥0∞)) ≠ ∞ ↔ Summable f := by
  refine ⟨fun h => ?_, fun h => ENNReal.coe_tsum h ▸ ENNReal.coe_ne_top⟩
  lift ∑' b, (f b : ℝ≥0∞) to ℝ≥0 using h with a ha
  refine' ⟨a, ENNReal.hasSum_coe.1 _⟩
  rw [ha]
  exact ENNReal.summable.hasSum
#align ennreal.tsum_coe_ne_top_iff_summable ENNReal.tsum_coe_ne_top_iff_summable

protected theorem tsum_eq_iSup_sum : ∑' a, f a = ⨆ s : Finset α, ∑ a in s, f a :=
  ENNReal.hasSum.tsum_eq
#align ennreal.tsum_eq_supr_sum ENNReal.tsum_eq_iSup_sum

protected theorem tsum_eq_iSup_sum' {ι : Type*} (s : ι → Finset α) (hs : ∀ t, ∃ i, t ⊆ s i) :
    ∑' a, f a = ⨆ i, ∑ a in s i, f a := by
  rw [ENNReal.tsum_eq_iSup_sum]
  symm
  change ⨆ i : ι, (fun t : Finset α => ∑ a in t, f a) (s i) = ⨆ s : Finset α, ∑ a in s, f a
  exact (Finset.sum_mono_set f).iSup_comp_eq hs
#align ennreal.tsum_eq_supr_sum' ENNReal.tsum_eq_iSup_sum'

protected theorem tsum_sigma {β : α → Type*} (f : ∀ a, β a → ℝ≥0∞) :
    ∑' p : Σa, β a, f p.1 p.2 = ∑' (a) (b), f a b :=
  tsum_sigma' (fun _ => ENNReal.summable) ENNReal.summable
#align ennreal.tsum_sigma ENNReal.tsum_sigma

protected theorem tsum_sigma' {β : α → Type*} (f : (Σa, β a) → ℝ≥0∞) :
    ∑' p : Σa, β a, f p = ∑' (a) (b), f ⟨a, b⟩ :=
  tsum_sigma' (fun _ => ENNReal.summable) ENNReal.summable
#align ennreal.tsum_sigma' ENNReal.tsum_sigma'

protected theorem tsum_prod {f : α → β → ℝ≥0∞} : ∑' p : α × β, f p.1 p.2 = ∑' (a) (b), f a b :=
  tsum_prod' ENNReal.summable fun _ => ENNReal.summable
#align ennreal.tsum_prod ENNReal.tsum_prod

protected theorem tsum_prod' {f : α × β → ℝ≥0∞} : ∑' p : α × β, f p = ∑' (a) (b), f (a, b) :=
  tsum_prod' ENNReal.summable fun _ => ENNReal.summable
#align ennreal.tsum_prod' ENNReal.tsum_prod'

protected theorem tsum_comm {f : α → β → ℝ≥0∞} : ∑' a, ∑' b, f a b = ∑' b, ∑' a, f a b :=
  tsum_comm' ENNReal.summable (fun _ => ENNReal.summable) fun _ => ENNReal.summable
#align ennreal.tsum_comm ENNReal.tsum_comm

protected theorem tsum_add : ∑' a, (f a + g a) = ∑' a, f a + ∑' a, g a :=
  tsum_add ENNReal.summable ENNReal.summable
#align ennreal.tsum_add ENNReal.tsum_add

protected theorem tsum_le_tsum (h : ∀ a, f a ≤ g a) : ∑' a, f a ≤ ∑' a, g a :=
  tsum_le_tsum h ENNReal.summable ENNReal.summable
#align ennreal.tsum_le_tsum ENNReal.tsum_le_tsum

protected theorem sum_le_tsum {f : α → ℝ≥0∞} (s : Finset α) : ∑ x in s, f x ≤ ∑' x, f x :=
  sum_le_tsum s (fun _ _ => zero_le _) ENNReal.summable
#align ennreal.sum_le_tsum ENNReal.sum_le_tsum

protected theorem tsum_eq_iSup_nat' {f : ℕ → ℝ≥0∞} {N : ℕ → ℕ} (hN : Tendsto N atTop atTop) :
    ∑' i : ℕ, f i = ⨆ i : ℕ, ∑ a in Finset.range (N i), f a :=
  ENNReal.tsum_eq_iSup_sum' _ fun t =>
    let ⟨n, hn⟩ := t.exists_nat_subset_range
    let ⟨k, _, hk⟩ := exists_le_of_tendsto_atTop hN 0 n
    ⟨k, Finset.Subset.trans hn (Finset.range_mono hk)⟩
#align ennreal.tsum_eq_supr_nat' ENNReal.tsum_eq_iSup_nat'

protected theorem tsum_eq_iSup_nat {f : ℕ → ℝ≥0∞} :
    ∑' i : ℕ, f i = ⨆ i : ℕ, ∑ a in Finset.range i, f a :=
  ENNReal.tsum_eq_iSup_sum' _ Finset.exists_nat_subset_range
#align ennreal.tsum_eq_supr_nat ENNReal.tsum_eq_iSup_nat

protected theorem tsum_eq_liminf_sum_nat {f : ℕ → ℝ≥0∞} :
    ∑' i, f i = liminf (fun n => ∑ i in Finset.range n, f i) atTop :=
  ENNReal.summable.hasSum.tendsto_sum_nat.liminf_eq.symm
#align ennreal.tsum_eq_liminf_sum_nat ENNReal.tsum_eq_liminf_sum_nat

protected theorem tsum_eq_limsup_sum_nat {f : ℕ → ℝ≥0∞} :
    ∑' i, f i = limsup (fun n => ∑ i in Finset.range n, f i) atTop :=
  ENNReal.summable.hasSum.tendsto_sum_nat.limsup_eq.symm

protected theorem le_tsum (a : α) : f a ≤ ∑' a, f a :=
  le_tsum' ENNReal.summable a
#align ennreal.le_tsum ENNReal.le_tsum

@[simp]
protected theorem tsum_eq_zero : ∑' i, f i = 0 ↔ ∀ i, f i = 0 :=
  tsum_eq_zero_iff ENNReal.summable
#align ennreal.tsum_eq_zero ENNReal.tsum_eq_zero

protected theorem tsum_eq_top_of_eq_top : (∃ a, f a = ∞) → ∑' a, f a = ∞
  | ⟨a, ha⟩ => top_unique <| ha ▸ ENNReal.le_tsum a
#align ennreal.tsum_eq_top_of_eq_top ENNReal.tsum_eq_top_of_eq_top

protected theorem lt_top_of_tsum_ne_top {a : α → ℝ≥0∞} (tsum_ne_top : ∑' i, a i ≠ ∞) (j : α) :
    a j < ∞ := by
  contrapose! tsum_ne_top with h
  exact ENNReal.tsum_eq_top_of_eq_top ⟨j, top_unique h⟩
#align ennreal.lt_top_of_tsum_ne_top ENNReal.lt_top_of_tsum_ne_top

@[simp]
protected theorem tsum_top [Nonempty α] : ∑' _ : α, ∞ = ∞ :=
  let ⟨a⟩ := ‹Nonempty α›
  ENNReal.tsum_eq_top_of_eq_top ⟨a, rfl⟩
#align ennreal.tsum_top ENNReal.tsum_top

theorem tsum_const_eq_top_of_ne_zero {α : Type*} [Infinite α] {c : ℝ≥0∞} (hc : c ≠ 0) :
    ∑' _ : α, c = ∞ := by
  have A : Tendsto (fun n : ℕ => (n : ℝ≥0∞) * c) atTop (𝓝 (∞ * c)) := by
    apply ENNReal.Tendsto.mul_const tendsto_nat_nhds_top
    simp only [true_or_iff, top_ne_zero, Ne.def, not_false_iff]
  have B : ∀ n : ℕ, (n : ℝ≥0∞) * c ≤ ∑' _ : α, c := fun n => by
    rcases Infinite.exists_subset_card_eq α n with ⟨s, hs⟩
    simpa [hs] using @ENNReal.sum_le_tsum α (fun _ => c) s
  simpa [hc] using le_of_tendsto' A B
#align ennreal.tsum_const_eq_top_of_ne_zero ENNReal.tsum_const_eq_top_of_ne_zero

protected theorem ne_top_of_tsum_ne_top (h : ∑' a, f a ≠ ∞) (a : α) : f a ≠ ∞ := fun ha =>
  h <| ENNReal.tsum_eq_top_of_eq_top ⟨a, ha⟩
#align ennreal.ne_top_of_tsum_ne_top ENNReal.ne_top_of_tsum_ne_top

protected theorem tsum_mul_left : ∑' i, a * f i = a * ∑' i, f i := by
  by_cases hf : ∀ i, f i = 0
  · simp [hf]
  · rw [← ENNReal.tsum_eq_zero] at hf
    have : Tendsto (fun s : Finset α => ∑ j in s, a * f j) atTop (𝓝 (a * ∑' i, f i)) := by
      simp only [← Finset.mul_sum]
      exact ENNReal.Tendsto.const_mul ENNReal.summable.hasSum (Or.inl hf)
    exact HasSum.tsum_eq this
#align ennreal.tsum_mul_left ENNReal.tsum_mul_left

protected theorem tsum_mul_right : ∑' i, f i * a = (∑' i, f i) * a := by
  simp [mul_comm, ENNReal.tsum_mul_left]
#align ennreal.tsum_mul_right ENNReal.tsum_mul_right

protected theorem tsum_const_smul {R} [SMul R ℝ≥0∞] [IsScalarTower R ℝ≥0∞ ℝ≥0∞] (a : R) :
    ∑' i, a • f i = a • ∑' i, f i := by
  simpa only [smul_one_mul] using @ENNReal.tsum_mul_left _ (a • (1 : ℝ≥0∞)) _
#align ennreal.tsum_const_smul ENNReal.tsum_const_smul

@[simp]
theorem tsum_iSup_eq {α : Type*} (a : α) {f : α → ℝ≥0∞} : (∑' b : α, ⨆ _ : a = b, f b) = f a :=
  (tsum_eq_single a fun _ h => by simp [h.symm]).trans <| by simp
#align ennreal.tsum_supr_eq ENNReal.tsum_iSup_eq

theorem hasSum_iff_tendsto_nat {f : ℕ → ℝ≥0∞} (r : ℝ≥0∞) :
    HasSum f r ↔ Tendsto (fun n : ℕ => ∑ i in Finset.range n, f i) atTop (𝓝 r) := by
  refine' ⟨HasSum.tendsto_sum_nat, fun h => _⟩
  rw [← iSup_eq_of_tendsto _ h, ← ENNReal.tsum_eq_iSup_nat]
  · exact ENNReal.summable.hasSum
  · exact fun s t hst => Finset.sum_le_sum_of_subset (Finset.range_subset.2 hst)
#align ennreal.has_sum_iff_tendsto_nat ENNReal.hasSum_iff_tendsto_nat

theorem tendsto_nat_tsum (f : ℕ → ℝ≥0∞) :
    Tendsto (fun n : ℕ => ∑ i in Finset.range n, f i) atTop (𝓝 (∑' n, f n)) := by
  rw [← hasSum_iff_tendsto_nat]
  exact ENNReal.summable.hasSum
#align ennreal.tendsto_nat_tsum ENNReal.tendsto_nat_tsum

theorem toNNReal_apply_of_tsum_ne_top {α : Type*} {f : α → ℝ≥0∞} (hf : ∑' i, f i ≠ ∞) (x : α) :
    (((ENNReal.toNNReal ∘ f) x : ℝ≥0) : ℝ≥0∞) = f x :=
  coe_toNNReal <| ENNReal.ne_top_of_tsum_ne_top hf _
#align ennreal.to_nnreal_apply_of_tsum_ne_top ENNReal.toNNReal_apply_of_tsum_ne_top

theorem summable_toNNReal_of_tsum_ne_top {α : Type*} {f : α → ℝ≥0∞} (hf : ∑' i, f i ≠ ∞) :
    Summable (ENNReal.toNNReal ∘ f) := by
  simpa only [← tsum_coe_ne_top_iff_summable, toNNReal_apply_of_tsum_ne_top hf] using hf
#align ennreal.summable_to_nnreal_of_tsum_ne_top ENNReal.summable_toNNReal_of_tsum_ne_top

theorem tendsto_cofinite_zero_of_tsum_ne_top {α} {f : α → ℝ≥0∞} (hf : ∑' x, f x ≠ ∞) :
    Tendsto f cofinite (𝓝 0) := by
  have f_ne_top : ∀ n, f n ≠ ∞ := ENNReal.ne_top_of_tsum_ne_top hf
  have h_f_coe : f = fun n => ((f n).toNNReal : ENNReal) :=
    funext fun n => (coe_toNNReal (f_ne_top n)).symm
  rw [h_f_coe, ← @coe_zero, tendsto_coe]
  exact NNReal.tendsto_cofinite_zero_of_summable (summable_toNNReal_of_tsum_ne_top hf)
#align ennreal.tendsto_cofinite_zero_of_tsum_ne_top ENNReal.tendsto_cofinite_zero_of_tsum_ne_top

theorem tendsto_atTop_zero_of_tsum_ne_top {f : ℕ → ℝ≥0∞} (hf : ∑' x, f x ≠ ∞) :
    Tendsto f atTop (𝓝 0) := by
  rw [← Nat.cofinite_eq_atTop]
  exact tendsto_cofinite_zero_of_tsum_ne_top hf
#align ennreal.tendsto_at_top_zero_of_tsum_ne_top ENNReal.tendsto_atTop_zero_of_tsum_ne_top

/-- The sum over the complement of a finset tends to `0` when the finset grows to cover the whole
space. This does not need a summability assumption, as otherwise all sums are zero. -/
theorem tendsto_tsum_compl_atTop_zero {α : Type*} {f : α → ℝ≥0∞} (hf : ∑' x, f x ≠ ∞) :
    Tendsto (fun s : Finset α => ∑' b : { x // x ∉ s }, f b) atTop (𝓝 0) := by
  lift f to α → ℝ≥0 using ENNReal.ne_top_of_tsum_ne_top hf
  convert ENNReal.tendsto_coe.2 (NNReal.tendsto_tsum_compl_atTop_zero f)
  rw [ENNReal.coe_tsum]
  exact NNReal.summable_comp_injective (tsum_coe_ne_top_iff_summable.1 hf) Subtype.coe_injective
#align ennreal.tendsto_tsum_compl_at_top_zero ENNReal.tendsto_tsum_compl_atTop_zero

protected theorem tsum_apply {ι α : Type*} {f : ι → α → ℝ≥0∞} {x : α} :
    (∑' i, f i) x = ∑' i, f i x :=
  tsum_apply <| Pi.summable.mpr fun _ => ENNReal.summable
#align ennreal.tsum_apply ENNReal.tsum_apply

theorem tsum_sub {f : ℕ → ℝ≥0∞} {g : ℕ → ℝ≥0∞} (h₁ : ∑' i, g i ≠ ∞) (h₂ : g ≤ f) :
    ∑' i, (f i - g i) = ∑' i, f i - ∑' i, g i :=
  have : ∀ i, f i - g i + g i = f i := fun i => tsub_add_cancel_of_le (h₂ i)
  ENNReal.eq_sub_of_add_eq h₁ <| by simp only [← ENNReal.tsum_add, this]
#align ennreal.tsum_sub ENNReal.tsum_sub

theorem tsum_comp_le_tsum_of_injective {f : α → β} (hf : Injective f) (g : β → ℝ≥0∞) :
    ∑' x, g (f x) ≤ ∑' y, g y :=
  tsum_le_tsum_of_inj f hf (fun _ _ => zero_le _) (fun _ => le_rfl) ENNReal.summable
    ENNReal.summable

theorem tsum_le_tsum_comp_of_surjective {f : α → β} (hf : Surjective f) (g : β → ℝ≥0∞) :
    ∑' y, g y ≤ ∑' x, g (f x) :=
  calc ∑' y, g y = ∑' y, g (f (surjInv hf y)) := by simp only [surjInv_eq hf]
  _ ≤ ∑' x, g (f x) := tsum_comp_le_tsum_of_injective (injective_surjInv hf) _

theorem tsum_mono_subtype (f : α → ℝ≥0∞) {s t : Set α} (h : s ⊆ t) :
    ∑' x : s, f x ≤ ∑' x : t, f x :=
  tsum_comp_le_tsum_of_injective (inclusion_injective h) _
#align ennreal.tsum_mono_subtype ENNReal.tsum_mono_subtype

theorem tsum_iUnion_le_tsum {ι : Type*} (f : α → ℝ≥0∞) (t : ι → Set α) :
    ∑' x : ⋃ i, t i, f x ≤ ∑' i, ∑' x : t i, f x :=
  calc ∑' x : ⋃ i, t i, f x ≤ ∑' x : Σ i, t i, f x.2 :=
    tsum_le_tsum_comp_of_surjective (sigmaToiUnion_surjective t) _
  _ = ∑' i, ∑' x : t i, f x := ENNReal.tsum_sigma' _

theorem tsum_biUnion_le_tsum {ι : Type*} (f : α → ℝ≥0∞) (s : Set ι) (t : ι → Set α) :
    ∑' x : ⋃ i ∈ s , t i, f x ≤ ∑' i : s, ∑' x : t i, f x :=
  calc ∑' x : ⋃ i ∈ s, t i, f x = ∑' x : ⋃ i : s, t i, f x := tsum_congr_subtype _ <| by simp
  _ ≤ ∑' i : s, ∑' x : t i, f x := tsum_iUnion_le_tsum _ _

theorem tsum_biUnion_le {ι : Type*} (f : α → ℝ≥0∞) (s : Finset ι) (t : ι → Set α) :
    ∑' x : ⋃ i ∈ s, t i, f x ≤ ∑ i in s, ∑' x : t i, f x :=
  (tsum_biUnion_le_tsum f s.toSet t).trans_eq (Finset.tsum_subtype s fun i => ∑' x : t i, f x)
#align ennreal.tsum_bUnion_le ENNReal.tsum_biUnion_le

theorem tsum_iUnion_le {ι : Type*} [Fintype ι] (f : α → ℝ≥0∞) (t : ι → Set α) :
    ∑' x : ⋃ i, t i, f x ≤ ∑ i, ∑' x : t i, f x := by
  rw [← tsum_fintype]
  exact tsum_iUnion_le_tsum f t
#align ennreal.tsum_Union_le ENNReal.tsum_iUnion_le

theorem tsum_union_le (f : α → ℝ≥0∞) (s t : Set α) :
    ∑' x : ↑(s ∪ t), f x ≤ ∑' x : s, f x + ∑' x : t, f x :=
  calc ∑' x : ↑(s ∪ t), f x = ∑' x : ⋃ b, cond b s t, f x := tsum_congr_subtype _ union_eq_iUnion
  _ ≤ _ := by simpa using tsum_iUnion_le f (cond · s t)
#align ennreal.tsum_union_le ENNReal.tsum_union_le

theorem tsum_eq_add_tsum_ite {f : β → ℝ≥0∞} (b : β) :
    ∑' x, f x = f b + ∑' x, ite (x = b) 0 (f x) :=
  tsum_eq_add_tsum_ite' b ENNReal.summable
#align ennreal.tsum_eq_add_tsum_ite ENNReal.tsum_eq_add_tsum_ite

theorem tsum_add_one_eq_top {f : ℕ → ℝ≥0∞} (hf : ∑' n, f n = ∞) (hf0 : f 0 ≠ ∞) :
    ∑' n, f (n + 1) = ∞ := by
  rw [tsum_eq_zero_add' ENNReal.summable, add_eq_top] at hf
  exact hf.resolve_left hf0
#align ennreal.tsum_add_one_eq_top ENNReal.tsum_add_one_eq_top

/-- A sum of extended nonnegative reals which is finite can have only finitely many terms
above any positive threshold.-/
theorem finite_const_le_of_tsum_ne_top {ι : Type*} {a : ι → ℝ≥0∞} (tsum_ne_top : ∑' i, a i ≠ ∞)
    {ε : ℝ≥0∞} (ε_ne_zero : ε ≠ 0) : { i : ι | ε ≤ a i }.Finite := by
  by_contra h
  have := Infinite.to_subtype h
  refine tsum_ne_top (top_unique ?_)
  calc ⊤ = ∑' _ : { i | ε ≤ a i }, ε := (tsum_const_eq_top_of_ne_zero ε_ne_zero).symm
  _ ≤ ∑' i, a i := tsum_le_tsum_of_inj (↑) Subtype.val_injective (fun _ _ => zero_le _)
    (fun i => i.2) ENNReal.summable ENNReal.summable
#align ennreal.finite_const_le_of_tsum_ne_top ENNReal.finite_const_le_of_tsum_ne_top

/-- Markov's inequality for `Finset.card` and `tsum` in `ℝ≥0∞`. -/
theorem finset_card_const_le_le_of_tsum_le {ι : Type*} {a : ι → ℝ≥0∞} {c : ℝ≥0∞} (c_ne_top : c ≠ ∞)
    (tsum_le_c : ∑' i, a i ≤ c) {ε : ℝ≥0∞} (ε_ne_zero : ε ≠ 0) :
    ∃ hf : { i : ι | ε ≤ a i }.Finite, ↑hf.toFinset.card ≤ c / ε := by
  have hf : { i : ι | ε ≤ a i }.Finite :=
    finite_const_le_of_tsum_ne_top (ne_top_of_le_ne_top c_ne_top tsum_le_c) ε_ne_zero
  refine ⟨hf, (ENNReal.le_div_iff_mul_le (.inl ε_ne_zero) (.inr c_ne_top)).2 ?_⟩
  calc ↑hf.toFinset.card * ε = ∑ _i in hf.toFinset, ε := by rw [Finset.sum_const, nsmul_eq_mul]
    _ ≤ ∑ i in hf.toFinset, a i := Finset.sum_le_sum fun i => hf.mem_toFinset.1
    _ ≤ ∑' i, a i := ENNReal.sum_le_tsum _
    _ ≤ c := tsum_le_c
#align ennreal.finset_card_const_le_le_of_tsum_le ENNReal.finset_card_const_le_le_of_tsum_le

end tsum

theorem tendsto_toReal_iff {ι} {fi : Filter ι} {f : ι → ℝ≥0∞} (hf : ∀ i, f i ≠ ∞) {x : ℝ≥0∞}
    (hx : x ≠ ∞) : Tendsto (fun n => (f n).toReal) fi (𝓝 x.toReal) ↔ Tendsto f fi (𝓝 x) := by
  lift f to ι → ℝ≥0 using hf
  lift x to ℝ≥0 using hx
  simp [tendsto_coe]
#align ennreal.tendsto_to_real_iff ENNReal.tendsto_toReal_iff

theorem tsum_coe_ne_top_iff_summable_coe {f : α → ℝ≥0} :
    (∑' a, (f a : ℝ≥0∞)) ≠ ∞ ↔ Summable fun a => (f a : ℝ) := by
  rw [NNReal.summable_coe]
  exact tsum_coe_ne_top_iff_summable
#align ennreal.tsum_coe_ne_top_iff_summable_coe ENNReal.tsum_coe_ne_top_iff_summable_coe

theorem tsum_coe_eq_top_iff_not_summable_coe {f : α → ℝ≥0} :
    (∑' a, (f a : ℝ≥0∞)) = ∞ ↔ ¬Summable fun a => (f a : ℝ) :=
  tsum_coe_ne_top_iff_summable_coe.not_right
#align ennreal.tsum_coe_eq_top_iff_not_summable_coe ENNReal.tsum_coe_eq_top_iff_not_summable_coe

theorem hasSum_toReal {f : α → ℝ≥0∞} (hsum : ∑' x, f x ≠ ∞) :
    HasSum (fun x => (f x).toReal) (∑' x, (f x).toReal) := by
  lift f to α → ℝ≥0 using ENNReal.ne_top_of_tsum_ne_top hsum
  simp only [coe_toReal, ← NNReal.coe_tsum, NNReal.hasSum_coe]
  exact (tsum_coe_ne_top_iff_summable.1 hsum).hasSum
#align ennreal.has_sum_to_real ENNReal.hasSum_toReal

theorem summable_toReal {f : α → ℝ≥0∞} (hsum : ∑' x, f x ≠ ∞) : Summable fun x => (f x).toReal :=
  (hasSum_toReal hsum).summable
#align ennreal.summable_to_real ENNReal.summable_toReal

end ENNReal

namespace NNReal

theorem tsum_eq_toNNReal_tsum {f : β → ℝ≥0} : ∑' b, f b = (∑' b, (f b : ℝ≥0∞)).toNNReal := by
  by_cases h : Summable f
  · rw [← ENNReal.coe_tsum h, ENNReal.toNNReal_coe]
  · have A := tsum_eq_zero_of_not_summable h
    simp only [← ENNReal.tsum_coe_ne_top_iff_summable, Classical.not_not] at h
    simp only [h, ENNReal.top_toNNReal, A]
#align nnreal.tsum_eq_to_nnreal_tsum NNReal.tsum_eq_toNNReal_tsum

/-- Comparison test of convergence of `ℝ≥0`-valued series. -/
theorem exists_le_hasSum_of_le {f g : β → ℝ≥0} {r : ℝ≥0} (hgf : ∀ b, g b ≤ f b) (hfr : HasSum f r) :
    ∃ p ≤ r, HasSum g p :=
  have : (∑' b, (g b : ℝ≥0∞)) ≤ r := by
    refine hasSum_le (fun b => ?_) ENNReal.summable.hasSum (ENNReal.hasSum_coe.2 hfr)
    exact ENNReal.coe_le_coe.2 (hgf _)
  let ⟨p, Eq, hpr⟩ := ENNReal.le_coe_iff.1 this
  ⟨p, hpr, ENNReal.hasSum_coe.1 <| Eq ▸ ENNReal.summable.hasSum⟩
#align nnreal.exists_le_has_sum_of_le NNReal.exists_le_hasSum_of_le

/-- Comparison test of convergence of `ℝ≥0`-valued series. -/
theorem summable_of_le {f g : β → ℝ≥0} (hgf : ∀ b, g b ≤ f b) : Summable f → Summable g
  | ⟨_r, hfr⟩ =>
    let ⟨_p, _, hp⟩ := exists_le_hasSum_of_le hgf hfr
    hp.summable
#align nnreal.summable_of_le NNReal.summable_of_le

/-- Summable non-negative functions have countable support -/
theorem _root_.Summable.countable_support_nnreal (f : α → ℝ≥0) (h : Summable f) :
    f.support.Countable := by
  rw [← NNReal.summable_coe] at h
  simpa [support] using h.countable_support

/-- A series of non-negative real numbers converges to `r` in the sense of `HasSum` if and only if
the sequence of partial sum converges to `r`. -/
theorem hasSum_iff_tendsto_nat {f : ℕ → ℝ≥0} {r : ℝ≥0} :
    HasSum f r ↔ Tendsto (fun n : ℕ => ∑ i in Finset.range n, f i) atTop (𝓝 r) := by
  rw [← ENNReal.hasSum_coe, ENNReal.hasSum_iff_tendsto_nat]
  simp only [← ENNReal.coe_finset_sum]
  exact ENNReal.tendsto_coe
#align nnreal.has_sum_iff_tendsto_nat NNReal.hasSum_iff_tendsto_nat

theorem not_summable_iff_tendsto_nat_atTop {f : ℕ → ℝ≥0} :
    ¬Summable f ↔ Tendsto (fun n : ℕ => ∑ i in Finset.range n, f i) atTop atTop := by
  constructor
  · intro h
    refine' ((tendsto_of_monotone _).resolve_right h).comp _
    exacts [Finset.sum_mono_set _, tendsto_finset_range]
  · rintro hnat ⟨r, hr⟩
    exact not_tendsto_nhds_of_tendsto_atTop hnat _ (hasSum_iff_tendsto_nat.1 hr)
#align nnreal.not_summable_iff_tendsto_nat_at_top NNReal.not_summable_iff_tendsto_nat_atTop

theorem summable_iff_not_tendsto_nat_atTop {f : ℕ → ℝ≥0} :
    Summable f ↔ ¬Tendsto (fun n : ℕ => ∑ i in Finset.range n, f i) atTop atTop := by
  rw [← not_iff_not, Classical.not_not, not_summable_iff_tendsto_nat_atTop]
#align nnreal.summable_iff_not_tendsto_nat_at_top NNReal.summable_iff_not_tendsto_nat_atTop

theorem summable_of_sum_range_le {f : ℕ → ℝ≥0} {c : ℝ≥0}
    (h : ∀ n, ∑ i in Finset.range n, f i ≤ c) : Summable f := by
  refine summable_iff_not_tendsto_nat_atTop.2 fun H => ?_
  rcases exists_lt_of_tendsto_atTop H 0 c with ⟨n, -, hn⟩
  exact lt_irrefl _ (hn.trans_le (h n))
#align nnreal.summable_of_sum_range_le NNReal.summable_of_sum_range_le

theorem tsum_le_of_sum_range_le {f : ℕ → ℝ≥0} {c : ℝ≥0}
    (h : ∀ n, ∑ i in Finset.range n, f i ≤ c) : ∑' n, f n ≤ c :=
  _root_.tsum_le_of_sum_range_le (summable_of_sum_range_le h) h
#align nnreal.tsum_le_of_sum_range_le NNReal.tsum_le_of_sum_range_le

theorem tsum_comp_le_tsum_of_inj {β : Type*} {f : α → ℝ≥0} (hf : Summable f) {i : β → α}
    (hi : Function.Injective i) : (∑' x, f (i x)) ≤ ∑' x, f x :=
  tsum_le_tsum_of_inj i hi (fun _ _ => zero_le _) (fun _ => le_rfl) (summable_comp_injective hf hi)
    hf
#align nnreal.tsum_comp_le_tsum_of_inj NNReal.tsum_comp_le_tsum_of_inj

theorem summable_sigma {β : α → Type*} {f : (Σ x, β x) → ℝ≥0} :
    Summable f ↔ (∀ x, Summable fun y => f ⟨x, y⟩) ∧ Summable fun x => ∑' y, f ⟨x, y⟩ := by
  constructor
  · simp only [← NNReal.summable_coe, NNReal.coe_tsum]
    exact fun h => ⟨h.sigma_factor, h.sigma⟩
  · rintro ⟨h₁, h₂⟩
    simpa only [← ENNReal.tsum_coe_ne_top_iff_summable, ENNReal.tsum_sigma',
      ENNReal.coe_tsum (h₁ _)] using h₂
#align nnreal.summable_sigma NNReal.summable_sigma

theorem indicator_summable {f : α → ℝ≥0} (hf : Summable f) (s : Set α) :
    Summable (s.indicator f) := by
  refine' NNReal.summable_of_le (fun a => le_trans (le_of_eq (s.indicator_apply f a)) _) hf
  split_ifs
  exact le_refl (f a)
  exact zero_le_coe
#align nnreal.indicator_summable NNReal.indicator_summable

theorem tsum_indicator_ne_zero {f : α → ℝ≥0} (hf : Summable f) {s : Set α} (h : ∃ a ∈ s, f a ≠ 0) :
    (∑' x, (s.indicator f) x) ≠ 0 := fun h' =>
  let ⟨a, ha, hap⟩ := h
  hap ((Set.indicator_apply_eq_self.mpr (absurd ha)).symm.trans
    ((tsum_eq_zero_iff (indicator_summable hf s)).1 h' a))
#align nnreal.tsum_indicator_ne_zero NNReal.tsum_indicator_ne_zero

open Finset

/-- For `f : ℕ → ℝ≥0`, then `∑' k, f (k + i)` tends to zero. This does not require a summability
assumption on `f`, as otherwise all sums are zero. -/
theorem tendsto_sum_nat_add (f : ℕ → ℝ≥0) : Tendsto (fun i => ∑' k, f (k + i)) atTop (𝓝 0) := by
  rw [← tendsto_coe]
  convert _root_.tendsto_sum_nat_add fun i => (f i : ℝ)
  norm_cast
#align nnreal.tendsto_sum_nat_add NNReal.tendsto_sum_nat_add

nonrec theorem hasSum_lt {f g : α → ℝ≥0} {sf sg : ℝ≥0} {i : α} (h : ∀ a : α, f a ≤ g a)
    (hi : f i < g i) (hf : HasSum f sf) (hg : HasSum g sg) : sf < sg := by
  have A : ∀ a : α, (f a : ℝ) ≤ g a := fun a => NNReal.coe_le_coe.2 (h a)
  have : (sf : ℝ) < sg := hasSum_lt A (NNReal.coe_lt_coe.2 hi) (hasSum_coe.2 hf) (hasSum_coe.2 hg)
  exact NNReal.coe_lt_coe.1 this
#align nnreal.has_sum_lt NNReal.hasSum_lt

@[mono]
theorem hasSum_strict_mono {f g : α → ℝ≥0} {sf sg : ℝ≥0} (hf : HasSum f sf) (hg : HasSum g sg)
    (h : f < g) : sf < sg :=
  let ⟨hle, _i, hi⟩ := Pi.lt_def.mp h
  hasSum_lt hle hi hf hg
#align nnreal.has_sum_strict_mono NNReal.hasSum_strict_mono

theorem tsum_lt_tsum {f g : α → ℝ≥0} {i : α} (h : ∀ a : α, f a ≤ g a) (hi : f i < g i)
    (hg : Summable g) : ∑' n, f n < ∑' n, g n :=
  hasSum_lt h hi (summable_of_le h hg).hasSum hg.hasSum
#align nnreal.tsum_lt_tsum NNReal.tsum_lt_tsum

@[mono]
theorem tsum_strict_mono {f g : α → ℝ≥0} (hg : Summable g) (h : f < g) : ∑' n, f n < ∑' n, g n :=
  let ⟨hle, _i, hi⟩ := Pi.lt_def.mp h
  tsum_lt_tsum hle hi hg
#align nnreal.tsum_strict_mono NNReal.tsum_strict_mono

theorem tsum_pos {g : α → ℝ≥0} (hg : Summable g) (i : α) (hi : 0 < g i) : 0 < ∑' b, g b := by
  rw [← tsum_zero]
  exact tsum_lt_tsum (fun a => zero_le _) hi hg
#align nnreal.tsum_pos NNReal.tsum_pos

theorem tsum_eq_add_tsum_ite {f : α → ℝ≥0} (hf : Summable f) (i : α) :
    ∑' x, f x = f i + ∑' x, ite (x = i) 0 (f x) := by
  refine' tsum_eq_add_tsum_ite' i (NNReal.summable_of_le (fun i' => _) hf)
  rw [Function.update_apply]
  split_ifs <;> simp only [zero_le', le_rfl]
#align nnreal.tsum_eq_add_tsum_ite NNReal.tsum_eq_add_tsum_ite

end NNReal

namespace ENNReal

theorem tsum_toNNReal_eq {f : α → ℝ≥0∞} (hf : ∀ a, f a ≠ ∞) :
    (∑' a, f a).toNNReal = ∑' a, (f a).toNNReal :=
  (congr_arg ENNReal.toNNReal (tsum_congr fun x => (coe_toNNReal (hf x)).symm)).trans
    NNReal.tsum_eq_toNNReal_tsum.symm
#align ennreal.tsum_to_nnreal_eq ENNReal.tsum_toNNReal_eq

theorem tsum_toReal_eq {f : α → ℝ≥0∞} (hf : ∀ a, f a ≠ ∞) :
    (∑' a, f a).toReal = ∑' a, (f a).toReal := by
  simp only [ENNReal.toReal, tsum_toNNReal_eq hf, NNReal.coe_tsum]
#align ennreal.tsum_to_real_eq ENNReal.tsum_toReal_eq

theorem tendsto_sum_nat_add (f : ℕ → ℝ≥0∞) (hf : ∑' i, f i ≠ ∞) :
    Tendsto (fun i => ∑' k, f (k + i)) atTop (𝓝 0) := by
  lift f to ℕ → ℝ≥0 using ENNReal.ne_top_of_tsum_ne_top hf
  replace hf : Summable f := tsum_coe_ne_top_iff_summable.1 hf
  simp only [← ENNReal.coe_tsum, NNReal.summable_nat_add _ hf, ← ENNReal.coe_zero]
  exact_mod_cast NNReal.tendsto_sum_nat_add f
#align ennreal.tendsto_sum_nat_add ENNReal.tendsto_sum_nat_add

theorem tsum_le_of_sum_range_le {f : ℕ → ℝ≥0∞} {c : ℝ≥0∞}
    (h : ∀ n, ∑ i in Finset.range n, f i ≤ c) : ∑' n, f n ≤ c :=
  _root_.tsum_le_of_sum_range_le ENNReal.summable h
#align ennreal.tsum_le_of_sum_range_le ENNReal.tsum_le_of_sum_range_le

theorem hasSum_lt {f g : α → ℝ≥0∞} {sf sg : ℝ≥0∞} {i : α} (h : ∀ a : α, f a ≤ g a) (hi : f i < g i)
    (hsf : sf ≠ ⊤) (hf : HasSum f sf) (hg : HasSum g sg) : sf < sg := by
  by_cases hsg : sg = ⊤
  · exact hsg.symm ▸ lt_of_le_of_ne le_top hsf
  · have hg' : ∀ x, g x ≠ ⊤ := ENNReal.ne_top_of_tsum_ne_top (hg.tsum_eq.symm ▸ hsg)
    lift f to α → ℝ≥0 using fun x =>
      ne_of_lt (lt_of_le_of_lt (h x) <| lt_of_le_of_ne le_top (hg' x))
    lift g to α → ℝ≥0 using hg'
    lift sf to ℝ≥0 using hsf
    lift sg to ℝ≥0 using hsg
    simp only [coe_le_coe, coe_lt_coe] at h hi ⊢
    exact NNReal.hasSum_lt h hi (ENNReal.hasSum_coe.1 hf) (ENNReal.hasSum_coe.1 hg)
#align ennreal.has_sum_lt ENNReal.hasSum_lt

theorem tsum_lt_tsum {f g : α → ℝ≥0∞} {i : α} (hfi : tsum f ≠ ⊤) (h : ∀ a : α, f a ≤ g a)
    (hi : f i < g i) : ∑' x, f x < ∑' x, g x :=
  hasSum_lt h hi hfi ENNReal.summable.hasSum ENNReal.summable.hasSum
#align ennreal.tsum_lt_tsum ENNReal.tsum_lt_tsum

end ENNReal

theorem tsum_comp_le_tsum_of_inj {β : Type*} {f : α → ℝ} (hf : Summable f) (hn : ∀ a, 0 ≤ f a)
    {i : β → α} (hi : Function.Injective i) : tsum (f ∘ i) ≤ tsum f := by
  lift f to α → ℝ≥0 using hn
  rw [NNReal.summable_coe] at hf
  simpa only [(· ∘ ·), ← NNReal.coe_tsum] using NNReal.tsum_comp_le_tsum_of_inj hf hi
#align tsum_comp_le_tsum_of_inj tsum_comp_le_tsum_of_inj

/-- Comparison test of convergence of series of non-negative real numbers. -/
theorem summable_of_nonneg_of_le {f g : β → ℝ} (hg : ∀ b, 0 ≤ g b) (hgf : ∀ b, g b ≤ f b)
    (hf : Summable f) : Summable g := by
  lift f to β → ℝ≥0 using fun b => (hg b).trans (hgf b)
  lift g to β → ℝ≥0 using hg
  rw [NNReal.summable_coe] at hf ⊢
  exact NNReal.summable_of_le (fun b => NNReal.coe_le_coe.1 (hgf b)) hf
#align summable_of_nonneg_of_le summable_of_nonneg_of_le

theorem Summable.toNNReal {f : α → ℝ} (hf : Summable f) : Summable fun n => (f n).toNNReal := by
  apply NNReal.summable_coe.1
  refine' summable_of_nonneg_of_le (fun n => NNReal.coe_nonneg _) (fun n => _) hf.abs
  simp only [le_abs_self, Real.coe_toNNReal', max_le_iff, abs_nonneg, and_self_iff]
#align summable.to_nnreal Summable.toNNReal

/-- Finitely summable non-negative functions have countable support -/
theorem _root_.Summable.countable_support_ennreal {f : α → ℝ≥0∞} (h : ∑' (i : α), f i ≠ ⊤) :
    f.support.Countable := by
  lift f to α → ℝ≥0 using ENNReal.ne_top_of_tsum_ne_top h
  simpa [support] using (ENNReal.tsum_coe_ne_top_iff_summable.1 h).countable_support_nnreal

/-- A series of non-negative real numbers converges to `r` in the sense of `HasSum` if and only if
the sequence of partial sum converges to `r`. -/
theorem hasSum_iff_tendsto_nat_of_nonneg {f : ℕ → ℝ} (hf : ∀ i, 0 ≤ f i) (r : ℝ) :
    HasSum f r ↔ Tendsto (fun n : ℕ => ∑ i in Finset.range n, f i) atTop (𝓝 r) := by
  lift f to ℕ → ℝ≥0 using hf
  simp only [HasSum, ← NNReal.coe_sum, NNReal.tendsto_coe']
  exact exists_congr fun hr => NNReal.hasSum_iff_tendsto_nat
#align has_sum_iff_tendsto_nat_of_nonneg hasSum_iff_tendsto_nat_of_nonneg

theorem ENNReal.ofReal_tsum_of_nonneg {f : α → ℝ} (hf_nonneg : ∀ n, 0 ≤ f n) (hf : Summable f) :
    ENNReal.ofReal (∑' n, f n) = ∑' n, ENNReal.ofReal (f n) := by
  simp_rw [ENNReal.ofReal, ENNReal.tsum_coe_eq (NNReal.hasSum_real_toNNReal_of_nonneg hf_nonneg hf)]
#align ennreal.of_real_tsum_of_nonneg ENNReal.ofReal_tsum_of_nonneg

theorem not_summable_iff_tendsto_nat_atTop_of_nonneg {f : ℕ → ℝ} (hf : ∀ n, 0 ≤ f n) :
    ¬Summable f ↔ Tendsto (fun n : ℕ => ∑ i in Finset.range n, f i) atTop atTop := by
  lift f to ℕ → ℝ≥0 using hf
  exact_mod_cast NNReal.not_summable_iff_tendsto_nat_atTop
#align not_summable_iff_tendsto_nat_at_top_of_nonneg not_summable_iff_tendsto_nat_atTop_of_nonneg

theorem summable_iff_not_tendsto_nat_atTop_of_nonneg {f : ℕ → ℝ} (hf : ∀ n, 0 ≤ f n) :
    Summable f ↔ ¬Tendsto (fun n : ℕ => ∑ i in Finset.range n, f i) atTop atTop := by
  rw [← not_iff_not, Classical.not_not, not_summable_iff_tendsto_nat_atTop_of_nonneg hf]
#align summable_iff_not_tendsto_nat_at_top_of_nonneg summable_iff_not_tendsto_nat_atTop_of_nonneg

theorem summable_sigma_of_nonneg {β : α → Type*} {f : (Σ x, β x) → ℝ} (hf : ∀ x, 0 ≤ f x) :
    Summable f ↔ (∀ x, Summable fun y => f ⟨x, y⟩) ∧ Summable fun x => ∑' y, f ⟨x, y⟩ := by
  lift f to (Σx, β x) → ℝ≥0 using hf
  exact_mod_cast NNReal.summable_sigma
#align summable_sigma_of_nonneg summable_sigma_of_nonneg

theorem summable_prod_of_nonneg {f : (α × β) → ℝ} (hf : 0 ≤ f) :
    Summable f ↔ (∀ x, Summable fun y ↦ f (x, y)) ∧ Summable fun x ↦ ∑' y, f (x, y) :=
  (Equiv.sigmaEquivProd _ _).summable_iff.symm.trans <| summable_sigma_of_nonneg fun _ ↦ hf _

theorem summable_of_sum_le {ι : Type*} {f : ι → ℝ} {c : ℝ} (hf : 0 ≤ f)
    (h : ∀ u : Finset ι, ∑ x in u, f x ≤ c) : Summable f :=
  ⟨⨆ u : Finset ι, ∑ x in u, f x,
    tendsto_atTop_ciSup (Finset.sum_mono_set_of_nonneg hf) ⟨c, fun _ ⟨u, hu⟩ => hu ▸ h u⟩⟩
#align summable_of_sum_le summable_of_sum_le

theorem summable_of_sum_range_le {f : ℕ → ℝ} {c : ℝ} (hf : ∀ n, 0 ≤ f n)
    (h : ∀ n, ∑ i in Finset.range n, f i ≤ c) : Summable f := by
  refine (summable_iff_not_tendsto_nat_atTop_of_nonneg hf).2 fun H => ?_
  rcases exists_lt_of_tendsto_atTop H 0 c with ⟨n, -, hn⟩
  exact lt_irrefl _ (hn.trans_le (h n))
#align summable_of_sum_range_le summable_of_sum_range_le

theorem Real.tsum_le_of_sum_range_le {f : ℕ → ℝ} {c : ℝ} (hf : ∀ n, 0 ≤ f n)
    (h : ∀ n, ∑ i in Finset.range n, f i ≤ c) : ∑' n, f n ≤ c :=
  _root_.tsum_le_of_sum_range_le (summable_of_sum_range_le hf h) h
#align real.tsum_le_of_sum_range_le Real.tsum_le_of_sum_range_le

/-- If a sequence `f` with non-negative terms is dominated by a sequence `g` with summable
series and at least one term of `f` is strictly smaller than the corresponding term in `g`,
then the series of `f` is strictly smaller than the series of `g`. -/
theorem tsum_lt_tsum_of_nonneg {i : ℕ} {f g : ℕ → ℝ} (h0 : ∀ b : ℕ, 0 ≤ f b)
    (h : ∀ b : ℕ, f b ≤ g b) (hi : f i < g i) (hg : Summable g) : ∑' n, f n < ∑' n, g n :=
  tsum_lt_tsum h hi (summable_of_nonneg_of_le h0 h hg) hg
#align tsum_lt_tsum_of_nonneg tsum_lt_tsum_of_nonneg

section

variable [EMetricSpace β]

open ENNReal Filter EMetric

/-- In an emetric ball, the distance between points is everywhere finite -/
theorem edist_ne_top_of_mem_ball {a : β} {r : ℝ≥0∞} (x y : ball a r) : edist x.1 y.1 ≠ ⊤ :=
  ne_of_lt <|
    calc
      edist x y ≤ edist a x + edist a y := edist_triangle_left x.1 y.1 a
      _ < r + r := by rw [edist_comm a x, edist_comm a y]; exact add_lt_add x.2 y.2
      _ ≤ ⊤ := le_top
#align edist_ne_top_of_mem_ball edist_ne_top_of_mem_ball

/-- Each ball in an extended metric space gives us a metric space, as the edist
is everywhere finite. -/
def metricSpaceEMetricBall (a : β) (r : ℝ≥0∞) : MetricSpace (ball a r) :=
  EMetricSpace.toMetricSpace edist_ne_top_of_mem_ball
#align metric_space_emetric_ball metricSpaceEMetricBall

theorem nhds_eq_nhds_emetric_ball (a x : β) (r : ℝ≥0∞) (h : x ∈ ball a r) :
    𝓝 x = map ((↑) : ball a r → β) (𝓝 ⟨x, h⟩) :=
  (map_nhds_subtype_coe_eq_nhds _ <| IsOpen.mem_nhds EMetric.isOpen_ball h).symm
#align nhds_eq_nhds_emetric_ball nhds_eq_nhds_emetric_ball

end

section

variable [PseudoEMetricSpace α]

open EMetric

theorem tendsto_iff_edist_tendsto_0 {l : Filter β} {f : β → α} {y : α} :
    Tendsto f l (𝓝 y) ↔ Tendsto (fun x => edist (f x) y) l (𝓝 0) := by
  simp only [EMetric.nhds_basis_eball.tendsto_right_iff, EMetric.mem_ball,
    @tendsto_order ℝ≥0∞ β _ _, forall_prop_of_false ENNReal.not_lt_zero, forall_const, true_and_iff]
#align tendsto_iff_edist_tendsto_0 tendsto_iff_edist_tendsto_0

/-- Yet another metric characterization of Cauchy sequences on integers. This one is often the
most efficient. -/
theorem EMetric.cauchySeq_iff_le_tendsto_0 [Nonempty β] [SemilatticeSup β] {s : β → α} :
    CauchySeq s ↔ ∃ b : β → ℝ≥0∞, (∀ n m N : β, N ≤ n → N ≤ m → edist (s n) (s m) ≤ b N) ∧
      Tendsto b atTop (𝓝 0) := EMetric.cauchySeq_iff.trans <| by
  constructor
  · intro hs
    /- `s` is Cauchy sequence. Let `b n` be the diameter of the set `s '' Set.Ici n`. -/
    refine ⟨fun N => EMetric.diam (s '' Ici N), fun n m N hn hm => ?_, ?_⟩
    -- Prove that it bounds the distances of points in the Cauchy sequence
    · exact EMetric.edist_le_diam_of_mem (mem_image_of_mem _ hn) (mem_image_of_mem _ hm)
    -- Prove that it tends to `0`, by using the Cauchy property of `s`
    · refine ENNReal.tendsto_nhds_zero.2 fun ε ε0 => ?_
      rcases hs ε ε0 with ⟨N, hN⟩
      refine (eventually_ge_atTop N).mono fun n hn => EMetric.diam_le ?_
      rintro _ ⟨k, hk, rfl⟩ _ ⟨l, hl, rfl⟩
      exact (hN _ (hn.trans hk) _ (hn.trans hl)).le
  · rintro ⟨b, ⟨b_bound, b_lim⟩⟩ ε εpos
    have : ∀ᶠ n in atTop, b n < ε := b_lim.eventually (gt_mem_nhds εpos)
    rcases this.exists with ⟨N, hN⟩
    refine ⟨N, fun m hm n hn => ?_⟩
    calc edist (s m) (s n) ≤ b N := b_bound m n N hm hn
    _ < ε := hN
#align emetric.cauchy_seq_iff_le_tendsto_0 EMetric.cauchySeq_iff_le_tendsto_0

theorem continuous_of_le_add_edist {f : α → ℝ≥0∞} (C : ℝ≥0∞) (hC : C ≠ ⊤)
    (h : ∀ x y, f x ≤ f y + C * edist x y) : Continuous f := by
  refine continuous_iff_continuousAt.2 fun x => ENNReal.tendsto_nhds_of_Icc fun ε ε0 => ?_
  rcases ENNReal.exists_nnreal_pos_mul_lt hC ε0.ne' with ⟨δ, δ0, hδ⟩
  rw [mul_comm] at hδ
  filter_upwards [EMetric.closedBall_mem_nhds x (ENNReal.coe_pos.2 δ0)] with y hy
  refine ⟨tsub_le_iff_right.2 <| (h x y).trans ?_, (h y x).trans ?_⟩ <;>
    refine add_le_add_left (le_trans (mul_le_mul_left' ?_ _) hδ.le) _
  exacts [EMetric.mem_closedBall'.1 hy, EMetric.mem_closedBall.1 hy]
#align continuous_of_le_add_edist continuous_of_le_add_edist

theorem continuous_edist : Continuous fun p : α × α => edist p.1 p.2 := by
  apply continuous_of_le_add_edist 2 (by decide)
  rintro ⟨x, y⟩ ⟨x', y'⟩
  calc
    edist x y ≤ edist x x' + edist x' y' + edist y' y := edist_triangle4 _ _ _ _
    _ = edist x' y' + (edist x x' + edist y y') := by simp only [edist_comm]; ac_rfl
    _ ≤ edist x' y' + (edist (x, y) (x', y') + edist (x, y) (x', y')) :=
      (add_le_add_left (add_le_add (le_max_left _ _) (le_max_right _ _)) _)
    _ = edist x' y' + 2 * edist (x, y) (x', y') := by rw [← mul_two, mul_comm]
#align continuous_edist continuous_edist

@[continuity]
theorem Continuous.edist [TopologicalSpace β] {f g : β → α} (hf : Continuous f)
    (hg : Continuous g) : Continuous fun b => edist (f b) (g b) :=
  continuous_edist.comp (hf.prod_mk hg : _)
#align continuous.edist Continuous.edist

theorem Filter.Tendsto.edist {f g : β → α} {x : Filter β} {a b : α} (hf : Tendsto f x (𝓝 a))
    (hg : Tendsto g x (𝓝 b)) : Tendsto (fun x => edist (f x) (g x)) x (𝓝 (edist a b)) :=
  (continuous_edist.tendsto (a, b)).comp (hf.prod_mk_nhds hg)
#align filter.tendsto.edist Filter.Tendsto.edist

theorem cauchySeq_of_edist_le_of_tsum_ne_top {f : ℕ → α} (d : ℕ → ℝ≥0∞)
    (hf : ∀ n, edist (f n) (f n.succ) ≤ d n) (hd : tsum d ≠ ∞) : CauchySeq f := by
  lift d to ℕ → NNReal using fun i => ENNReal.ne_top_of_tsum_ne_top hd i
  rw [ENNReal.tsum_coe_ne_top_iff_summable] at hd
  exact cauchySeq_of_edist_le_of_summable d hf hd
#align cauchy_seq_of_edist_le_of_tsum_ne_top cauchySeq_of_edist_le_of_tsum_ne_top

theorem EMetric.isClosed_ball {a : α} {r : ℝ≥0∞} : IsClosed (closedBall a r) :=
  isClosed_le (continuous_id.edist continuous_const) continuous_const
#align emetric.is_closed_ball EMetric.isClosed_ball

@[simp]
theorem EMetric.diam_closure (s : Set α) : diam (closure s) = diam s := by
  refine' le_antisymm (diam_le fun x hx y hy => _) (diam_mono subset_closure)
  have : edist x y ∈ closure (Iic (diam s)) :=
    map_mem_closure₂ continuous_edist hx hy fun x hx y hy => edist_le_diam_of_mem hx hy
  rwa [closure_Iic] at this
#align emetric.diam_closure EMetric.diam_closure

@[simp]
theorem Metric.diam_closure {α : Type*} [PseudoMetricSpace α] (s : Set α) :
    Metric.diam (closure s) = diam s := by simp only [Metric.diam, EMetric.diam_closure]
#align metric.diam_closure Metric.diam_closure

theorem isClosed_setOf_lipschitzOnWith {α β} [PseudoEMetricSpace α] [PseudoEMetricSpace β] (K : ℝ≥0)
    (s : Set α) : IsClosed { f : α → β | LipschitzOnWith K f s } := by
  simp only [LipschitzOnWith, setOf_forall]
  refine' isClosed_biInter fun x _ => isClosed_biInter fun y _ => isClosed_le _ _
  exacts [.edist (continuous_apply x) (continuous_apply y), continuous_const]
#align is_closed_set_of_lipschitz_on_with isClosed_setOf_lipschitzOnWith

theorem isClosed_setOf_lipschitzWith {α β} [PseudoEMetricSpace α] [PseudoEMetricSpace β] (K : ℝ≥0) :
    IsClosed { f : α → β | LipschitzWith K f } := by
  simp only [← lipschitzOn_univ, isClosed_setOf_lipschitzOnWith]
#align is_closed_set_of_lipschitz_with isClosed_setOf_lipschitzWith

namespace Real

/-- For a bounded set `s : Set ℝ`, its `EMetric.diam` is equal to `sSup s - sInf s` reinterpreted as
`ℝ≥0∞`. -/
theorem ediam_eq {s : Set ℝ} (h : Bornology.IsBounded s) :
    EMetric.diam s = ENNReal.ofReal (sSup s - sInf s) := by
  rcases eq_empty_or_nonempty s with (rfl | hne)
  · simp
  refine' le_antisymm (Metric.ediam_le_of_forall_dist_le fun x hx y hy => _) _
  · have := Real.subset_Icc_sInf_sSup_of_isBounded h
    exact Real.dist_le_of_mem_Icc (this hx) (this hy)
  · apply ENNReal.ofReal_le_of_le_toReal
    rw [← Metric.diam, ← Metric.diam_closure]
    have h' := Real.isBounded_iff_bddBelow_bddAbove.1 h
    calc sSup s - sInf s ≤ dist (sSup s) (sInf s) := le_abs_self _
    _ ≤ Metric.diam (closure s) := dist_le_diam_of_mem h.closure (csSup_mem_closure hne h'.2)
        (csInf_mem_closure hne h'.1)
#align real.ediam_eq Real.ediam_eq

/-- For a bounded set `s : Set ℝ`, its `Metric.diam` is equal to `sSup s - sInf s`. -/
theorem diam_eq {s : Set ℝ} (h : Bornology.IsBounded s) : Metric.diam s = sSup s - sInf s := by
  rw [Metric.diam, Real.ediam_eq h, ENNReal.toReal_ofReal]
  rw [Real.isBounded_iff_bddBelow_bddAbove] at h
  exact sub_nonneg.2 (Real.sInf_le_sSup s h.1 h.2)
#align real.diam_eq Real.diam_eq

@[simp]
theorem ediam_Ioo (a b : ℝ) : EMetric.diam (Ioo a b) = ENNReal.ofReal (b - a) := by
  rcases le_or_lt b a with (h | h)
  · simp [h]
  · rw [Real.ediam_eq (isBounded_Ioo _ _), csSup_Ioo h, csInf_Ioo h]
#align real.ediam_Ioo Real.ediam_Ioo

@[simp]
theorem ediam_Icc (a b : ℝ) : EMetric.diam (Icc a b) = ENNReal.ofReal (b - a) := by
  rcases le_or_lt a b with (h | h)
  · rw [Real.ediam_eq (isBounded_Icc _ _), csSup_Icc h, csInf_Icc h]
  · simp [h, h.le]
#align real.ediam_Icc Real.ediam_Icc

@[simp]
theorem ediam_Ico (a b : ℝ) : EMetric.diam (Ico a b) = ENNReal.ofReal (b - a) :=
  le_antisymm (ediam_Icc a b ▸ diam_mono Ico_subset_Icc_self)
    (ediam_Ioo a b ▸ diam_mono Ioo_subset_Ico_self)
#align real.ediam_Ico Real.ediam_Ico

@[simp]
theorem ediam_Ioc (a b : ℝ) : EMetric.diam (Ioc a b) = ENNReal.ofReal (b - a) :=
  le_antisymm (ediam_Icc a b ▸ diam_mono Ioc_subset_Icc_self)
    (ediam_Ioo a b ▸ diam_mono Ioo_subset_Ioc_self)
#align real.ediam_Ioc Real.ediam_Ioc

theorem diam_Icc {a b : ℝ} (h : a ≤ b) : Metric.diam (Icc a b) = b - a := by
  simp [Metric.diam, ENNReal.toReal_ofReal (sub_nonneg.2 h)]
#align real.diam_Icc Real.diam_Icc

theorem diam_Ico {a b : ℝ} (h : a ≤ b) : Metric.diam (Ico a b) = b - a := by
  simp [Metric.diam, ENNReal.toReal_ofReal (sub_nonneg.2 h)]
#align real.diam_Ico Real.diam_Ico

theorem diam_Ioc {a b : ℝ} (h : a ≤ b) : Metric.diam (Ioc a b) = b - a := by
  simp [Metric.diam, ENNReal.toReal_ofReal (sub_nonneg.2 h)]
#align real.diam_Ioc Real.diam_Ioc

theorem diam_Ioo {a b : ℝ} (h : a ≤ b) : Metric.diam (Ioo a b) = b - a := by
  simp [Metric.diam, ENNReal.toReal_ofReal (sub_nonneg.2 h)]
#align real.diam_Ioo Real.diam_Ioo

end Real

/-- If `edist (f n) (f (n+1))` is bounded above by a function `d : ℕ → ℝ≥0∞`,
then the distance from `f n` to the limit is bounded by `∑'_{k=n}^∞ d k`. -/
theorem edist_le_tsum_of_edist_le_of_tendsto {f : ℕ → α} (d : ℕ → ℝ≥0∞)
    (hf : ∀ n, edist (f n) (f n.succ) ≤ d n) {a : α} (ha : Tendsto f atTop (𝓝 a)) (n : ℕ) :
    edist (f n) a ≤ ∑' m, d (n + m) := by
  refine' le_of_tendsto (tendsto_const_nhds.edist ha) (mem_atTop_sets.2 ⟨n, fun m hnm => _⟩)
  refine' le_trans (edist_le_Ico_sum_of_edist_le hnm fun _ _ => hf _) _
  rw [Finset.sum_Ico_eq_sum_range]
  exact sum_le_tsum _ (fun _ _ => zero_le _) ENNReal.summable
#align edist_le_tsum_of_edist_le_of_tendsto edist_le_tsum_of_edist_le_of_tendsto

/-- If `edist (f n) (f (n+1))` is bounded above by a function `d : ℕ → ℝ≥0∞`,
then the distance from `f 0` to the limit is bounded by `∑'_{k=0}^∞ d k`. -/
theorem edist_le_tsum_of_edist_le_of_tendsto₀ {f : ℕ → α} (d : ℕ → ℝ≥0∞)
    (hf : ∀ n, edist (f n) (f n.succ) ≤ d n) {a : α} (ha : Tendsto f atTop (𝓝 a)) :
    edist (f 0) a ≤ ∑' m, d m := by simpa using edist_le_tsum_of_edist_le_of_tendsto d hf ha 0
#align edist_le_tsum_of_edist_le_of_tendsto₀ edist_le_tsum_of_edist_le_of_tendsto₀

end

namespace ENNReal

section truncateToReal

/-- With truncation level `t`, the truncated cast `ℝ≥0∞ → ℝ` is given by `x ↦ (min t x).toReal`.
Unlike `ENNReal.toReal`, this cast is continuous and monotone when `t ≠ ∞`. -/
noncomputable def truncateToReal (t x : ℝ≥0∞) : ℝ := (min t x).toReal

lemma truncateToReal_eq_toReal {t x : ℝ≥0∞} (t_ne_top : t ≠ ∞) (x_le : x ≤ t) :
    truncateToReal t x = x.toReal := by
  have x_lt_top : x < ∞ := lt_of_le_of_lt x_le t_ne_top.lt_top
  have obs : min t x ≠ ∞ := by
    simp_all only [ne_eq, ge_iff_le, min_eq_top, false_and, not_false_eq_true]
  exact (ENNReal.toReal_eq_toReal obs x_lt_top.ne).mpr (min_eq_right x_le)

lemma truncateToReal_le {t : ℝ≥0∞} (t_ne_top : t ≠ ∞) {x : ℝ≥0∞} :
    truncateToReal t x ≤ t.toReal := by
  rw [truncateToReal]
  apply (toReal_le_toReal _ t_ne_top).mpr (min_le_left t x)
  simp_all only [ne_eq, ge_iff_le, min_eq_top, false_and, not_false_eq_true]

lemma truncateToReal_nonneg {t x : ℝ≥0∞} : 0 ≤ truncateToReal t x := toReal_nonneg

/-- The truncated cast `ENNReal.truncateToReal t : ℝ≥0∞ → ℝ` is monotone when `t ≠ ∞`. -/
lemma monotone_truncateToReal {t : ℝ≥0∞} (t_ne_top : t ≠ ∞) : Monotone (truncateToReal t) := by
  intro x y x_le_y
  have obs_x : min t x ≠ ∞ := by
    simp_all only [ne_eq, ge_iff_le, min_eq_top, false_and, not_false_eq_true]
  have obs_y : min t y ≠ ∞ := by
    simp_all only [ne_eq, ge_iff_le, min_eq_top, false_and, not_false_eq_true]
  exact (ENNReal.toReal_le_toReal obs_x obs_y).mpr (min_le_min_left t x_le_y)

/-- The truncated cast `ENNReal.truncateToReal t : ℝ≥0∞ → ℝ` is continuous when `t ≠ ∞`. -/
lemma continuous_truncateToReal {t : ℝ≥0∞} (t_ne_top : t ≠ ∞) : Continuous (truncateToReal t) := by
  apply continuousOn_toReal.comp_continuous (continuous_min.comp (Continuous.Prod.mk t))
  simp [t_ne_top]

end truncateToReal

section LimsupLiminf

set_option autoImplicit true

lemma limsup_sub_const (F : Filter ι) [NeBot F] (f : ι → ℝ≥0∞) (c : ℝ≥0∞) :
    Filter.limsup (fun i ↦ f i - c) F = Filter.limsup f F - c :=
  (Monotone.map_limsSup_of_continuousAt (F := F.map f) (f := fun (x : ℝ≥0∞) ↦ x - c)
    (fun _ _ h ↦ tsub_le_tsub_right h c) (continuous_sub_right c).continuousAt).symm

lemma liminf_sub_const (F : Filter ι) [NeBot F] (f : ι → ℝ≥0∞) (c : ℝ≥0∞) :
    Filter.liminf (fun i ↦ f i - c) F = Filter.liminf f F - c :=
  (Monotone.map_limsInf_of_continuousAt (F := F.map f) (f := fun (x : ℝ≥0∞) ↦ x - c)
    (fun _ _ h ↦ tsub_le_tsub_right h c) (continuous_sub_right c).continuousAt).symm

lemma limsup_const_sub (F : Filter ι) [NeBot F] (f : ι → ℝ≥0∞)
    {c : ℝ≥0∞} (c_ne_top : c ≠ ∞):
    Filter.limsup (fun i ↦ c - f i) F = c - Filter.liminf f F :=
  (Antitone.map_limsInf_of_continuousAt (F := F.map f) (f := fun (x : ℝ≥0∞) ↦ c - x)
    (fun _ _ h ↦ tsub_le_tsub_left h c) (continuous_sub_left c_ne_top).continuousAt).symm

lemma liminf_const_sub (F : Filter ι) [NeBot F] (f : ι → ℝ≥0∞)
    {c : ℝ≥0∞} (c_ne_top : c ≠ ∞):
    Filter.liminf (fun i ↦ c - f i) F = c - Filter.limsup f F :=
  (Antitone.map_limsSup_of_continuousAt (F := F.map f) (f := fun (x : ℝ≥0∞) ↦ c - x)
    (fun _ _ h ↦ tsub_le_tsub_left h c) (continuous_sub_left c_ne_top).continuousAt).symm

/-- If `xs : ι → ℝ≥0∞` is bounded, then we have `liminf (toReal ∘ xs) = toReal (liminf xs)`. -/
lemma liminf_toReal_eq {ι : Type*} {F : Filter ι} [NeBot F] {b : ℝ≥0∞} (b_ne_top : b ≠ ∞)
    {xs : ι → ℝ≥0∞} (le_b : ∀ᶠ i in F, xs i ≤ b) :
    F.liminf (fun i ↦ (xs i).toReal) = (F.liminf xs).toReal := by
  have liminf_le : F.liminf xs ≤ b := by
    apply liminf_le_of_le ⟨0, by simp⟩
    intro y h
    obtain ⟨i, hi⟩ := (Eventually.and h le_b).exists
    exact hi.1.trans hi.2
  have aux : ∀ᶠ i in F, (xs i).toReal = ENNReal.truncateToReal b (xs i) := by
    filter_upwards [le_b] with i i_le_b
    simp only [truncateToReal_eq_toReal b_ne_top i_le_b, implies_true]
  have aux' : (F.liminf xs).toReal = ENNReal.truncateToReal b (F.liminf xs) := by
    rw [truncateToReal_eq_toReal b_ne_top liminf_le]
  simp_rw [liminf_congr aux, aux']
  have key := Monotone.map_liminf_of_continuousAt (F := F) (monotone_truncateToReal b_ne_top) xs
          (continuous_truncateToReal b_ne_top).continuousAt
          ⟨b, by simpa only [eventually_map] using le_b⟩ ⟨0, eventually_of_forall (by simp)⟩
  rw [key]
  rfl

/-- If `xs : ι → ℝ≥0∞` is bounded, then we have `liminf (toReal ∘ xs) = toReal (liminf xs)`. -/
lemma limsup_toReal_eq {ι : Type*} {F : Filter ι} [NeBot F] {b : ℝ≥0∞} (b_ne_top : b ≠ ∞)
    {xs : ι → ℝ≥0∞} (le_b : ∀ᶠ i in F, xs i ≤ b) :
    F.limsup (fun i ↦ (xs i).toReal) = (F.limsup xs).toReal := by
  have aux : ∀ᶠ i in F, (xs i).toReal = ENNReal.truncateToReal b (xs i) := by
    filter_upwards [le_b] with i i_le_b
    simp only [truncateToReal_eq_toReal b_ne_top i_le_b, implies_true]
  have aux' : (F.limsup xs).toReal = ENNReal.truncateToReal b (F.limsup xs) := by
    rw [truncateToReal_eq_toReal b_ne_top (limsup_le_of_le ⟨0, by simp⟩ le_b)]
  simp_rw [limsup_congr aux, aux']
  have key := Monotone.map_limsup_of_continuousAt (F := F) (monotone_truncateToReal b_ne_top) xs
          (continuous_truncateToReal b_ne_top).continuousAt
          ⟨b, by simpa only [eventually_map] using le_b⟩ ⟨0, eventually_of_forall (by simp)⟩
  rw [key]
  rfl

end LimsupLiminf

end ENNReal -- namespace<|MERGE_RESOLUTION|>--- conflicted
+++ resolved
@@ -351,13 +351,8 @@
     induction b using recTopCoe with
     | top =>
       simp only [ne_eq, or_false, not_true_eq_false] at ha
-<<<<<<< HEAD
-      simpa [Function.comp_def, mul_comm, mul_top ha]
+      simpa [(· ∘ ·), mul_comm, mul_top ha]
         using (ht a ha).comp (continuous_swap.tendsto (ofNNReal a, ⊤))
-=======
-      simpa [(· ∘ ·), mul_comm, mul_top ha]
-        using (ht a ha).comp (continuous_swap.tendsto (some a, ⊤))
->>>>>>> 34b66223
     | coe b =>
       simp only [nhds_coe_coe, ← coe_mul, tendsto_coe, tendsto_map'_iff, (· ∘ ·), tendsto_mul]
 #align ennreal.tendsto_mul ENNReal.tendsto_mul
