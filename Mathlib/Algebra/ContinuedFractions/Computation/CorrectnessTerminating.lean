/-
Copyright (c) 2020 Kevin Kappelmann. All rights reserved.
Released under Apache 2.0 license as described in the file LICENSE.
Authors: Kevin Kappelmann
-/
import Mathlib.Algebra.ContinuedFractions.Computation.Translations
import Mathlib.Algebra.ContinuedFractions.TerminatedStable
import Mathlib.Algebra.ContinuedFractions.ContinuantsRecurrence
import Mathlib.Order.Filter.AtTopBot
import Mathlib.Tactic.FieldSimp
import Mathlib.Tactic.Ring

#align_import algebra.continued_fractions.computation.correctness_terminating from "leanprover-community/mathlib"@"d6814c584384ddf2825ff038e868451a7c956f31"

/-!
# Correctness of Terminating Continued Fraction Computations (`GeneralizedContinuedFraction.of`)

## Summary

We show the correctness of the
algorithm computing continued fractions (`GeneralizedContinuedFraction.of`) in case of termination
in the following sense:

At every step `n : ℕ`, we can obtain the value `v` by adding a specific residual term to the last
denominator of the fraction described by `(GeneralizedContinuedFraction.of v).convergents' n`.
The residual term will be zero exactly when the continued fraction terminated; otherwise, the
residual term will be given by the fractional part stored in
`GeneralizedContinuedFraction.IntFractPair.stream v n`.

For an example, refer to
`GeneralizedContinuedFraction.compExactValue_correctness_of_stream_eq_some` and for more
information about the computation process, refer to `Algebra.ContinuedFractions.Computation.Basic`.

## Main definitions

- `GeneralizedContinuedFraction.compExactValue` can be used to compute the exact value
  approximated by the continued fraction `GeneralizedContinuedFraction.of v` by adding a residual
  term as described in the summary.

## Main Theorems

- `GeneralizedContinuedFraction.compExactValue_correctness_of_stream_eq_some` shows that
  `GeneralizedContinuedFraction.compExactValue` indeed returns the value `v` when given the
  convergent and fractional part as described in the summary.
- `GeneralizedContinuedFraction.of_correctness_of_terminatedAt` shows the equality
  `v = (GeneralizedContinuedFraction.of v).convergents n` if `GeneralizedContinuedFraction.of v`
  terminated at position `n`.
-/


namespace GeneralizedContinuedFraction

open GeneralizedContinuedFraction (of)

variable {K : Type*} [LinearOrderedField K] {v : K} {n : ℕ}

/-- Given two continuants `pconts` and `conts` and a value `fr`, this function returns
- `conts.a / conts.b` if `fr = 0`
- `exact_conts.a / exact_conts.b` where `exact_conts = nextContinuants 1 fr⁻¹ pconts conts`
  otherwise.

This function can be used to compute the exact value approximated by a continued fraction
`GeneralizedContinuedFraction.of v` as described in lemma
`compExactValue_correctness_of_stream_eq_some`.
-/
protected def compExactValue (pconts conts : Pair K) (fr : K) : K :=
  -- if the fractional part is zero, we exactly approximated the value by the last continuants
  if fr = 0 then
    conts.a / conts.b
  else -- otherwise, we have to include the fractional part in a final continuants step.
    let exact_conts := nextContinuants 1 fr⁻¹ pconts conts
    exact_conts.a / exact_conts.b
#align generalized_continued_fraction.comp_exact_value GeneralizedContinuedFraction.compExactValue

variable [FloorRing K]

/-- Just a computational lemma we need for the next main proof. -/
protected theorem compExactValue_correctness_of_stream_eq_some_aux_comp {a : K} (b c : K)
    (fract_a_ne_zero : Int.fract a ≠ 0) :
    ((⌊a⌋ : K) * b + c) / Int.fract a + b = (b * a + c) / Int.fract a := by
  field_simp [fract_a_ne_zero]
  rw [Int.fract]
  ring
#align generalized_continued_fraction.comp_exact_value_correctness_of_stream_eq_some_aux_comp GeneralizedContinuedFraction.compExactValue_correctness_of_stream_eq_some_aux_comp

open GeneralizedContinuedFraction
  (compExactValue compExactValue_correctness_of_stream_eq_some_aux_comp)

/-- Shows the correctness of `compExactValue` in case the continued fraction
`GeneralizedContinuedFraction.of v` did not terminate at position `n`. That is, we obtain the
value `v` if we pass the two successive (auxiliary) continuants at positions `n` and `n + 1` as well
as the fractional part at `IntFractPair.stream n` to `compExactValue`.

The correctness might be seen more readily if one uses `convergents'` to evaluate the continued
fraction. Here is an example to illustrate the idea:

Let `(v : ℚ) := 3.4`. We have
- `GeneralizedContinuedFraction.IntFractPair.stream v 0 = some ⟨3, 0.4⟩`, and
- `GeneralizedContinuedFraction.IntFractPair.stream v 1 = some ⟨2, 0.5⟩`.
Now `(GeneralizedContinuedFraction.of v).convergents' 1 = 3 + 1/2`, and our fractional term at
position `2` is `0.5`. We hence have `v = 3 + 1/(2 + 0.5) = 3 + 1/2.5 = 3.4`. This computation
corresponds exactly to the one using the recurrence equation in `compExactValue`.
-/
theorem compExactValue_correctness_of_stream_eq_some :
    ∀ {ifp_n : IntFractPair K}, IntFractPair.stream v n = some ifp_n →
      v = compExactValue ((of v).continuantsAux n) ((of v).continuantsAux <| n + 1) ifp_n.fr := by
<<<<<<< HEAD
  set g := of v with g_eq
=======
  let __g := of v
>>>>>>> 0445d030
  induction' n with n IH
  · intro ifp_zero stream_zero_eq
    -- Nat.zero
    have : IntFractPair.of v = ifp_zero := by
      have : IntFractPair.stream v 0 = some (IntFractPair.of v) := rfl
      simpa only [Nat.zero_eq, this, Option.some.injEq] using stream_zero_eq
    cases this
    cases' Decidable.em (Int.fract v = 0) with fract_eq_zero fract_ne_zero
    -- Int.fract v = 0; we must then have `v = ⌊v⌋`
    · suffices v = ⌊v⌋ by
        -- Porting note: was `simpa [continuantsAux, fract_eq_zero, compExactValue]`
        field_simp [nextContinuants, nextNumerator, nextDenominator, compExactValue]
        have : (IntFractPair.of v).fr = Int.fract v := rfl
        rwa [this, if_pos fract_eq_zero]
      calc
        v = Int.fract v + ⌊v⌋ := by rw [Int.fract_add_floor]
        _ = ⌊v⌋ := by simp [fract_eq_zero]
    -- Int.fract v ≠ 0; the claim then easily follows by unfolding a single computation step
    · field_simp [continuantsAux, nextContinuants, nextNumerator, nextDenominator,
        of_h_eq_floor, compExactValue]
      -- Porting note: this and the if_neg rewrite are needed
      have : (IntFractPair.of v).fr = Int.fract v := rfl
      rw [this, if_neg fract_ne_zero, Int.floor_add_fract]
  · intro ifp_succ_n succ_nth_stream_eq
    -- Nat.succ
    obtain ⟨ifp_n, nth_stream_eq, nth_fract_ne_zero, -⟩ :
      ∃ ifp_n, IntFractPair.stream v n = some ifp_n ∧
        ifp_n.fr ≠ 0 ∧ IntFractPair.of ifp_n.fr⁻¹ = ifp_succ_n
    exact IntFractPair.succ_nth_stream_eq_some_iff.1 succ_nth_stream_eq
    -- introduce some notation
<<<<<<< HEAD
    set conts := g.continuantsAux (n + 2) with conts_eq
    set pconts := g.continuantsAux (n + 1) with pconts_eq
    set ppconts := g.continuantsAux n with ppconts_eq
=======
    let conts := __g.continuantsAux (n + 2)
    set pconts := __g.continuantsAux (n + 1) with pconts_eq
    set ppconts := __g.continuantsAux n with ppconts_eq
>>>>>>> 0445d030
    cases' Decidable.em (ifp_succ_n.fr = 0) with ifp_succ_n_fr_eq_zero ifp_succ_n_fr_ne_zero
    -- ifp_succ_n.fr = 0
    · suffices v = conts.a / conts.b by simpa [compExactValue, ifp_succ_n_fr_eq_zero]
      -- use the IH and the fact that ifp_n.fr⁻¹ = ⌊ifp_n.fr⁻¹⌋ to prove this case
      obtain ⟨ifp_n', nth_stream_eq', ifp_n_fract_inv_eq_floor⟩ :
        ∃ ifp_n, IntFractPair.stream v n = some ifp_n ∧ ifp_n.fr⁻¹ = ⌊ifp_n.fr⁻¹⌋
      exact IntFractPair.exists_succ_nth_stream_of_fr_zero succ_nth_stream_eq ifp_succ_n_fr_eq_zero
      have : ifp_n' = ifp_n := by injection Eq.trans nth_stream_eq'.symm nth_stream_eq
      cases this
      have s_nth_eq : __g.s.get? n = some ⟨1, ⌊ifp_n.fr⁻¹⌋⟩ :=
        get?_of_eq_some_of_get?_intFractPair_stream_fr_ne_zero nth_stream_eq nth_fract_ne_zero
      rw [← ifp_n_fract_inv_eq_floor] at s_nth_eq
      suffices v = compExactValue ppconts pconts ifp_n.fr by
        simpa [conts, continuantsAux, s_nth_eq, compExactValue, nth_fract_ne_zero] using this
      exact IH nth_stream_eq
    -- ifp_succ_n.fr ≠ 0
    · -- use the IH to show that the following equality suffices
      suffices
        compExactValue ppconts pconts ifp_n.fr = compExactValue pconts conts ifp_succ_n.fr by
        have : v = compExactValue ppconts pconts ifp_n.fr := IH nth_stream_eq
        conv_lhs => rw [this]
        assumption
      -- get the correspondence between ifp_n and ifp_succ_n
      obtain ⟨ifp_n', nth_stream_eq', ifp_n_fract_ne_zero, ⟨refl⟩⟩ :
        ∃ ifp_n, IntFractPair.stream v n = some ifp_n ∧
          ifp_n.fr ≠ 0 ∧ IntFractPair.of ifp_n.fr⁻¹ = ifp_succ_n
      exact IntFractPair.succ_nth_stream_eq_some_iff.1 succ_nth_stream_eq
      have : ifp_n' = ifp_n := by injection Eq.trans nth_stream_eq'.symm nth_stream_eq
      cases this
      -- get the correspondence between ifp_n and g.s.nth n
      have s_nth_eq : __g.s.get? n = some ⟨1, (⌊ifp_n.fr⁻¹⌋ : K)⟩ :=
        get?_of_eq_some_of_get?_intFractPair_stream_fr_ne_zero nth_stream_eq ifp_n_fract_ne_zero
      -- the claim now follows by unfolding the definitions and tedious calculations
      -- some shorthand notation
<<<<<<< HEAD
      set ppA := ppconts.a with ppA_eq
      set ppB := ppconts.b with ppB_eq
      set pA := pconts.a with pA_eq
      set pB := pconts.b with pB_eq
=======
      let __ppA := ppconts.a
      let __ppB := ppconts.b
      let __pA := pconts.a
      let __pB := pconts.b
>>>>>>> 0445d030
      have : compExactValue ppconts pconts ifp_n.fr =
          (__ppA + ifp_n.fr⁻¹ * __pA) / (__ppB + ifp_n.fr⁻¹ * __pB) := by
        -- unfold compExactValue and the convergent computation once
        field_simp [ifp_n_fract_ne_zero, compExactValue, nextContinuants, nextNumerator,
          nextDenominator]
        ac_rfl
      rw [this]
      -- two calculations needed to show the claim
      have tmp_calc :=
        compExactValue_correctness_of_stream_eq_some_aux_comp __pA __ppA ifp_succ_n_fr_ne_zero
      have tmp_calc' :=
<<<<<<< HEAD
        compExactValue_correctness_of_stream_eq_some_aux_comp pB ppB ifp_succ_n_fr_ne_zero
      set f := Int.fract (1 / ifp_n.fr) with f_eq
      have f_ne_zero : f ≠ 0 := by simpa [f] using ifp_succ_n_fr_ne_zero
=======
        compExactValue_correctness_of_stream_eq_some_aux_comp __pB __ppB ifp_succ_n_fr_ne_zero
      let __f := Int.fract (1 / ifp_n.fr)
      have f_ne_zero : __f ≠ 0 := by simpa using ifp_succ_n_fr_ne_zero
>>>>>>> 0445d030
      rw [inv_eq_one_div] at tmp_calc tmp_calc'
      -- Porting note: the `tmp_calc`s need to be massaged, and some processing after `ac_rfl` done,
      -- because `field_simp` is not as powerful
      have hA : (↑⌊1 / ifp_n.fr⌋ * __pA + __ppA) + __pA * __f =
          __pA * (1 / ifp_n.fr) + __ppA := by
        have := congrFun (congrArg HMul.hMul tmp_calc) __f
        rwa [right_distrib, div_mul_cancel (h := f_ne_zero),
          div_mul_cancel (h := f_ne_zero)] at this
      have hB : (↑⌊1 / ifp_n.fr⌋ * __pB + __ppB) + __pB * __f =
          __pB * (1 / ifp_n.fr) + __ppB := by
        have := congrFun (congrArg HMul.hMul tmp_calc') __f
        rwa [right_distrib, div_mul_cancel (h := f_ne_zero),
          div_mul_cancel (h := f_ne_zero)] at this
      -- now unfold the recurrence one step and simplify both sides to arrive at the conclusion
<<<<<<< HEAD
      rw [ppA_eq, ppB_eq, pA_eq, pB_eq, conts_eq, pconts_eq, ppconts_eq, g_eq]
=======
      dsimp [conts, pconts, ppconts]
>>>>>>> 0445d030
      field_simp [compExactValue, continuantsAux_recurrence s_nth_eq ppconts_eq pconts_eq,
        nextContinuants, nextNumerator, nextDenominator]
      have hfr : (IntFractPair.of (1 / ifp_n.fr)).fr = __f := rfl
      rw [one_div, if_neg _, ← one_div, hfr]
<<<<<<< HEAD
      · rw [f_eq]
        field_simp [hA, hB]
        ac_rfl
      · rwa [inv_eq_one_div, hfr]
=======
      field_simp [hA, hB]
      ac_rfl
      rwa [inv_eq_one_div, hfr]
      -- asked for help at https://leanprover.zulipchat.com/#narrow/stream/113488-general/topic/Help.20with.20.60nightly-testing.60/near/423299646 v4.7.0-rc1
>>>>>>> 0445d030
#align generalized_continued_fraction.comp_exact_value_correctness_of_stream_eq_some GeneralizedContinuedFraction.compExactValue_correctness_of_stream_eq_some

open GeneralizedContinuedFraction (of_terminatedAt_n_iff_succ_nth_intFractPair_stream_eq_none)

/-- The convergent of `GeneralizedContinuedFraction.of v` at step `n - 1` is exactly `v` if the
`IntFractPair.stream` of the corresponding continued fraction terminated at step `n`. -/
theorem of_correctness_of_nth_stream_eq_none (nth_stream_eq_none : IntFractPair.stream v n = none) :
    v = (of v).convergents (n - 1) := by
  induction n with
  | zero => contradiction
  -- IntFractPair.stream v 0 ≠ none
  | succ n IH =>
    let g := of v
    change v = g.convergents n
    have :
      IntFractPair.stream v n = none ∨ ∃ ifp, IntFractPair.stream v n = some ifp ∧ ifp.fr = 0 :=
      IntFractPair.succ_nth_stream_eq_none_iff.1 nth_stream_eq_none
    rcases this with (⟨nth_stream_eq_none⟩ | ⟨ifp_n, nth_stream_eq, nth_stream_fr_eq_zero⟩)
    · cases' n with n'
      · contradiction
      -- IntFractPair.stream v 0 ≠ none
      · have : g.TerminatedAt n' :=
          of_terminatedAt_n_iff_succ_nth_intFractPair_stream_eq_none.2
            nth_stream_eq_none
        have : g.convergents (n' + 1) = g.convergents n' :=
          convergents_stable_of_terminated n'.le_succ this
        rw [this]
        exact IH nth_stream_eq_none
    · simpa [nth_stream_fr_eq_zero, compExactValue] using
        compExactValue_correctness_of_stream_eq_some nth_stream_eq
#align generalized_continued_fraction.of_correctness_of_nth_stream_eq_none GeneralizedContinuedFraction.of_correctness_of_nth_stream_eq_none

/-- If `GeneralizedContinuedFraction.of v` terminated at step `n`, then the `n`th convergent is
exactly `v`.
-/
theorem of_correctness_of_terminatedAt (terminated_at_n : (of v).TerminatedAt n) :
    v = (of v).convergents n :=
  have : IntFractPair.stream v (n + 1) = none :=
    of_terminatedAt_n_iff_succ_nth_intFractPair_stream_eq_none.1 terminated_at_n
  of_correctness_of_nth_stream_eq_none this
#align generalized_continued_fraction.of_correctness_of_terminated_at GeneralizedContinuedFraction.of_correctness_of_terminatedAt

/-- If `GeneralizedContinuedFraction.of v` terminates, then there is `n : ℕ` such that the `n`th
convergent is exactly `v`.
-/
theorem of_correctness_of_terminates (terminates : (of v).Terminates) :
    ∃ n : ℕ, v = (of v).convergents n :=
  Exists.elim terminates fun n terminated_at_n =>
    Exists.intro n (of_correctness_of_terminatedAt terminated_at_n)
#align generalized_continued_fraction.of_correctness_of_terminates GeneralizedContinuedFraction.of_correctness_of_terminates

open Filter

/-- If `GeneralizedContinuedFraction.of v` terminates, then its convergents will eventually always
be `v`.
-/
theorem of_correctness_atTop_of_terminates (terminates : (of v).Terminates) :
    ∀ᶠ n in atTop, v = (of v).convergents n := by
  rw [eventually_atTop]
  obtain ⟨n, terminated_at_n⟩ : ∃ n, (of v).TerminatedAt n
  exact terminates
  use n
  intro m m_geq_n
  rw [convergents_stable_of_terminated m_geq_n terminated_at_n]
  exact of_correctness_of_terminatedAt terminated_at_n
#align generalized_continued_fraction.of_correctness_at_top_of_terminates GeneralizedContinuedFraction.of_correctness_atTop_of_terminates

end GeneralizedContinuedFraction<|MERGE_RESOLUTION|>--- conflicted
+++ resolved
@@ -104,11 +104,7 @@
 theorem compExactValue_correctness_of_stream_eq_some :
     ∀ {ifp_n : IntFractPair K}, IntFractPair.stream v n = some ifp_n →
       v = compExactValue ((of v).continuantsAux n) ((of v).continuantsAux <| n + 1) ifp_n.fr := by
-<<<<<<< HEAD
-  set g := of v with g_eq
-=======
   let __g := of v
->>>>>>> 0445d030
   induction' n with n IH
   · intro ifp_zero stream_zero_eq
     -- Nat.zero
@@ -139,15 +135,9 @@
         ifp_n.fr ≠ 0 ∧ IntFractPair.of ifp_n.fr⁻¹ = ifp_succ_n
     exact IntFractPair.succ_nth_stream_eq_some_iff.1 succ_nth_stream_eq
     -- introduce some notation
-<<<<<<< HEAD
-    set conts := g.continuantsAux (n + 2) with conts_eq
-    set pconts := g.continuantsAux (n + 1) with pconts_eq
-    set ppconts := g.continuantsAux n with ppconts_eq
-=======
     let conts := __g.continuantsAux (n + 2)
     set pconts := __g.continuantsAux (n + 1) with pconts_eq
     set ppconts := __g.continuantsAux n with ppconts_eq
->>>>>>> 0445d030
     cases' Decidable.em (ifp_succ_n.fr = 0) with ifp_succ_n_fr_eq_zero ifp_succ_n_fr_ne_zero
     -- ifp_succ_n.fr = 0
     · suffices v = conts.a / conts.b by simpa [compExactValue, ifp_succ_n_fr_eq_zero]
@@ -182,17 +172,10 @@
         get?_of_eq_some_of_get?_intFractPair_stream_fr_ne_zero nth_stream_eq ifp_n_fract_ne_zero
       -- the claim now follows by unfolding the definitions and tedious calculations
       -- some shorthand notation
-<<<<<<< HEAD
-      set ppA := ppconts.a with ppA_eq
-      set ppB := ppconts.b with ppB_eq
-      set pA := pconts.a with pA_eq
-      set pB := pconts.b with pB_eq
-=======
       let __ppA := ppconts.a
       let __ppB := ppconts.b
       let __pA := pconts.a
       let __pB := pconts.b
->>>>>>> 0445d030
       have : compExactValue ppconts pconts ifp_n.fr =
           (__ppA + ifp_n.fr⁻¹ * __pA) / (__ppB + ifp_n.fr⁻¹ * __pB) := by
         -- unfold compExactValue and the convergent computation once
@@ -204,15 +187,9 @@
       have tmp_calc :=
         compExactValue_correctness_of_stream_eq_some_aux_comp __pA __ppA ifp_succ_n_fr_ne_zero
       have tmp_calc' :=
-<<<<<<< HEAD
-        compExactValue_correctness_of_stream_eq_some_aux_comp pB ppB ifp_succ_n_fr_ne_zero
-      set f := Int.fract (1 / ifp_n.fr) with f_eq
-      have f_ne_zero : f ≠ 0 := by simpa [f] using ifp_succ_n_fr_ne_zero
-=======
         compExactValue_correctness_of_stream_eq_some_aux_comp __pB __ppB ifp_succ_n_fr_ne_zero
       let __f := Int.fract (1 / ifp_n.fr)
       have f_ne_zero : __f ≠ 0 := by simpa using ifp_succ_n_fr_ne_zero
->>>>>>> 0445d030
       rw [inv_eq_one_div] at tmp_calc tmp_calc'
       -- Porting note: the `tmp_calc`s need to be massaged, and some processing after `ac_rfl` done,
       -- because `field_simp` is not as powerful
@@ -227,26 +204,15 @@
         rwa [right_distrib, div_mul_cancel (h := f_ne_zero),
           div_mul_cancel (h := f_ne_zero)] at this
       -- now unfold the recurrence one step and simplify both sides to arrive at the conclusion
-<<<<<<< HEAD
-      rw [ppA_eq, ppB_eq, pA_eq, pB_eq, conts_eq, pconts_eq, ppconts_eq, g_eq]
-=======
       dsimp [conts, pconts, ppconts]
->>>>>>> 0445d030
       field_simp [compExactValue, continuantsAux_recurrence s_nth_eq ppconts_eq pconts_eq,
         nextContinuants, nextNumerator, nextDenominator]
       have hfr : (IntFractPair.of (1 / ifp_n.fr)).fr = __f := rfl
       rw [one_div, if_neg _, ← one_div, hfr]
-<<<<<<< HEAD
       · rw [f_eq]
         field_simp [hA, hB]
         ac_rfl
       · rwa [inv_eq_one_div, hfr]
-=======
-      field_simp [hA, hB]
-      ac_rfl
-      rwa [inv_eq_one_div, hfr]
-      -- asked for help at https://leanprover.zulipchat.com/#narrow/stream/113488-general/topic/Help.20with.20.60nightly-testing.60/near/423299646 v4.7.0-rc1
->>>>>>> 0445d030
 #align generalized_continued_fraction.comp_exact_value_correctness_of_stream_eq_some GeneralizedContinuedFraction.compExactValue_correctness_of_stream_eq_some
 
 open GeneralizedContinuedFraction (of_terminatedAt_n_iff_succ_nth_intFractPair_stream_eq_none)
