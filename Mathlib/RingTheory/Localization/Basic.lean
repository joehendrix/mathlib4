--- conflicted
+++ resolved
@@ -811,13 +811,8 @@
 #align is_localization.is_localization_iff_of_alg_equiv IsLocalization.isLocalization_iff_of_algEquiv
 
 theorem isLocalization_iff_of_ringEquiv (h : S ≃+* P) :
-<<<<<<< HEAD
     IsLocalization M S ↔ haveI := (h.toRingHom.comp <| algebraMap R S).toAlgebra;
       IsLocalization M P :=
-=======
-    IsLocalization M S ↔
-      haveI := (h.toRingHom.comp <| algebraMap R S).toAlgebra; IsLocalization M P :=
->>>>>>> 95ddd894
   letI := (h.toRingHom.comp <| algebraMap R S).toAlgebra
   isLocalization_iff_of_algEquiv M { h with commutes' := fun _ => rfl }
 #align is_localization.is_localization_iff_of_ring_equiv IsLocalization.isLocalization_iff_of_ringEquiv
@@ -825,13 +820,8 @@
 variable (S)
 
 theorem isLocalization_of_base_ringEquiv [IsLocalization M S] (h : R ≃+* P) :
-<<<<<<< HEAD
     haveI := ((algebraMap R S).comp h.symm.toRingHom).toAlgebra;
       IsLocalization (M.map h.toMonoidHom) S := by
-=======
-    haveI := ((algebraMap R S).comp h.symm.toRingHom).toAlgebra
-    IsLocalization (M.map h.toMonoidHom) S := by
->>>>>>> 95ddd894
   letI : Algebra P S := ((algebraMap R S).comp h.symm.toRingHom).toAlgebra
   constructor
   · rintro ⟨_, ⟨y, hy, rfl⟩⟩
