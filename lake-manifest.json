{"version": 6,
 "packagesDir": "lake-packages",
 "packages":
 [{"git":
   {"url": "https://github.com/leanprover/std4",
    "subDir?": null,
<<<<<<< HEAD
    "rev": "27a201c68b03f290c176b3701a676a9333f3ce19",
=======
    "rev": "4167e5e4f60a47906d6fc42000b64cd93205f710",
>>>>>>> 75ee950f
    "opts": {},
    "name": "std",
    "inputRev?": "lean-pr-testing-2783",
    "inherited": false}},
  {"git":
   {"url": "https://github.com/leanprover-community/quote4",
    "subDir?": null,
    "rev": "511eb96eca98a7474683b8ae55193a7e7c51bc39",
    "opts": {},
    "name": "Qq",
    "inputRev?": "master",
    "inherited": false}},
  {"git":
   {"url": "https://github.com/leanprover-community/aesop",
    "subDir?": null,
    "rev": "a76881668efab6e48a4f3333ad7ba894e8095b04",
    "opts": {},
    "name": "aesop",
    "inputRev?": "nightly-testing-2023-11-04",
    "inherited": false}},
  {"git":
   {"url": "https://github.com/leanprover/lean4-cli",
    "subDir?": null,
    "rev": "39229f3630d734af7d9cfb5937ddc6b41d3aa6aa",
    "opts": {},
    "name": "Cli",
    "inputRev?": "nightly",
    "inherited": false}},
  {"git":
   {"url": "https://github.com/leanprover-community/ProofWidgets4",
    "subDir?": null,
    "rev": "f1a5c7808b001305ba07d8626f45ee054282f589",
    "opts": {},
    "name": "proofwidgets",
    "inputRev?": "v0.0.21",
    "inherited": false}}],
 "name": "mathlib"}<|MERGE_RESOLUTION|>--- conflicted
+++ resolved
@@ -4,11 +4,7 @@
  [{"git":
    {"url": "https://github.com/leanprover/std4",
     "subDir?": null,
-<<<<<<< HEAD
     "rev": "27a201c68b03f290c176b3701a676a9333f3ce19",
-=======
-    "rev": "4167e5e4f60a47906d6fc42000b64cd93205f710",
->>>>>>> 75ee950f
     "opts": {},
     "name": "std",
     "inputRev?": "lean-pr-testing-2783",
